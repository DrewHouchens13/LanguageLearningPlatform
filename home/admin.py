from django.contrib import admin
from django.contrib.auth.admin import UserAdmin as BaseUserAdmin
from django.contrib.auth.models import User
from django.contrib import messages
<<<<<<< HEAD
from django.utils.html import format_html
from .models import (
    UserProgress,
    LessonCompletion,
    QuizResult,
    UserProfile,
    OnboardingQuestion,
    OnboardingAttempt,
    OnboardingAnswer
=======

from .models import (
    UserProgress, 
    LessonCompletion, 
    QuizResult, 
    UserProfile,
    OnboardingQuestion,
    OnboardingAttempt,
    OnboardingAnswer,
    Lesson,
    Flashcard,
    LessonQuizQuestion,
    LessonAttempt
>>>>>>> eae6f4c0
)

import secrets
import string
import logging

# Configure logger for admin actions (audit trail)
logger = logging.getLogger(__name__)


# Custom actions for User admin
def reset_password_to_default(modeladmin, request, queryset):
    """
    Reset selected users' passwords to a cryptographically secure random password.

    SECURITY NOTE: Passwords are displayed ONE TIME in the admin interface.
    This is intentional design because:
    1. Email system is not yet configured for automated delivery
    2. Admin must securely communicate password to user via secure channel
    3. This is displayed ONLY to superusers in the admin interface
    4. Passwords are NOT logged or stored in plaintext

    Alternative (recommended for production with email configured):
    - Send password reset link via email instead of displaying password
    - Use Django's PasswordResetForm for secure token-based reset

    Uses Python's secrets module for cryptographically strong randomness,
    which is recommended for security-sensitive applications like password generation.

    Args:
        modeladmin: The ModelAdmin instance
        request: HttpRequest object
        queryset: QuerySet of User objects to reset
    """
    reset_info = []
    failed_users = []

    for user in queryset:
        try:
            # Generate a cryptographically secure random password (16 characters)
            # Using secrets.choice() for each character ensures cryptographic randomness
            alphabet = string.ascii_letters + string.digits + '!@#$%^&*'
            new_password = ''.join(secrets.choice(alphabet) for _ in range(16))
            user.set_password(new_password)
            user.save()
            reset_info.append(f"{user.username}: {new_password}")

            # Log admin action for audit trail (password NOT logged, only action)
            admin_user = getattr(request, 'user', None)
            admin_username = admin_user.username if admin_user else 'Unknown'
            logger.info(
                'Admin %s reset password for user: %s', admin_username, user.username
            )
        except Exception as e:  # pylint: disable=broad-exception-caught
            # Handle save failures gracefully (catch all to avoid breaking batch operation)
            failed_users.append(user.username)
            logger.error(
                'Failed to reset password for user %s: %s', user.username, str(e)
            )

    # Display passwords to admin (one-time only, must communicate securely to users)
    # WARNING: Admin must copy these passwords immediately and transmit via secure channel
    if reset_info:
        passwords_msg = " | ".join(reset_info)
        messages.warning(
            request,
            f'⚠️ SECURITY: Passwords reset for {len(reset_info)} user(s). '
            f'Copy these NOW and communicate via secure channel. '
            f'They will not be shown again: {passwords_msg}'
        )

    # Report any failures
    if failed_users:
        messages.error(
            request,
            f'Failed to reset passwords for: {", ".join(failed_users)}'
        )
reset_password_to_default.short_description = "Reset passwords (generates secure random passwords)"


def make_staff_admin(modeladmin, request, queryset):
    """Make selected users staff and superuser (admin)"""
    count = queryset.update(is_staff=True, is_superuser=True)
    messages.success(request, f'Successfully made {count} user(s) administrators')
make_staff_admin.short_description = "Make selected users administrators"


def remove_admin_privileges(modeladmin, request, queryset):
    """Remove admin privileges from selected users"""
    count = queryset.update(is_staff=False, is_superuser=False)
    messages.success(request, f'Successfully removed admin privileges from {count} user(s)')
remove_admin_privileges.short_description = "Remove admin privileges"


def reset_user_progress(modeladmin, request, queryset):
    """Reset all progress data for selected users"""
    count = 0
    for user in queryset:
        # Delete all lesson completions
        user.lesson_completions.all().delete()
        # Delete all quiz results
        user.quiz_results.all().delete()
        # Reset user progress stats
        if hasattr(user, 'progress'):
            user.progress.total_minutes_studied = 0
            user.progress.total_lessons_completed = 0
            user.progress.total_quizzes_taken = 0
            user.progress.overall_quiz_accuracy = 0.0
            user.progress.save()
        count += 1
    messages.success(request, f'Successfully reset all progress for {count} user(s)')
reset_user_progress.short_description = "Reset all user progress"


def delete_user_avatars_from_users(modeladmin, request, queryset):
    """
    Delete avatars for selected users (wrapper for User admin).

    This is a convenience wrapper that allows admins to delete avatars
    directly from the User admin list view instead of navigating to
    UserProfile admin.

    Args:
        modeladmin: The ModelAdmin instance
        request: HttpRequest object
        queryset: QuerySet of User objects
    """
    deleted_count = 0
    failed_users = []
    no_avatar_count = 0

    for user in queryset:
        try:
            if hasattr(user, 'profile') and user.profile.avatar:
                # Get username before deletion for logging
                username = user.username

                # Delete the file from storage
                user.profile.avatar.delete(save=False)

                # Clear the field and save
                user.profile.avatar = None
                user.profile.save()

                deleted_count += 1

                # Log admin action for audit trail
                admin_user = getattr(request, 'user', None)
                admin_username = admin_user.username if admin_user else 'Unknown'
                logger.info(
                    'Admin %s deleted avatar for user: %s (content moderation)',
                    admin_username, username
                )
            else:
                # User has no custom avatar (using Gravatar)
                no_avatar_count += 1
        except Exception as e:  # pylint: disable=broad-exception-caught
            # Handle deletion failures gracefully (catch all to avoid breaking batch operation)
            failed_users.append(user.username)
            logger.error(
                'Failed to delete avatar for user %s: %s', user.username, str(e)
            )

    # Display success message
    if deleted_count > 0:
        messages.success(
            request,
            f'Successfully deleted {deleted_count} avatar(s). Users will now use Gravatar.'
        )
    if no_avatar_count > 0:
        messages.info(
            request,
            f'{no_avatar_count} user(s) had no custom avatar (already using Gravatar).'
        )

    # Report any failures
    if failed_users:
        messages.error(
            request,
            f'Failed to delete avatars for: {", ".join(failed_users)}'
        )
delete_user_avatars_from_users.short_description = "Delete user avatars (content moderation)"


# Unregister the default User admin and register custom one
admin.site.unregister(User)


class UserProfileInline(admin.StackedInline):
    """Inline admin for UserProfile to show avatar and language profile in User admin"""
    model = UserProfile
    can_delete = False
    verbose_name_plural = 'Profile & Language Settings'
    fields = ('avatar', 'proficiency_level', 'has_completed_onboarding', 'onboarding_completed_at', 'target_language', 'daily_goal_minutes', 'learning_motivation')
    readonly_fields = ('onboarding_completed_at',)


@admin.register(User)
class CustomUserAdmin(BaseUserAdmin):
    """Enhanced User admin with custom actions"""
    list_display = ('username', 'email', 'first_name', 'last_name', 'is_staff', 'is_superuser', 'date_joined', 'last_login')
    list_filter = ('is_staff', 'is_superuser', 'is_active', 'date_joined')
    search_fields = ('username', 'email', 'first_name', 'last_name')
    ordering = ('-date_joined',)
    inlines = (UserProfileInline,)

    actions = [reset_password_to_default, make_staff_admin, remove_admin_privileges, reset_user_progress, delete_user_avatars_from_users]

    fieldsets = BaseUserAdmin.fieldsets + (
        ('Progress Information', {
            'fields': ('get_progress_info',),
            'classes': ('collapse',),
        }),
    )

    readonly_fields = BaseUserAdmin.readonly_fields + ('get_progress_info',)
    inlines = [UserProfileInline]

    def get_progress_info(self, obj):
        """Display user progress information in admin"""
        if hasattr(obj, 'progress'):
            progress = obj.progress
            return f"""
            Total Minutes: {progress.total_minutes_studied}
            Total Lessons: {progress.total_lessons_completed}
            Total Quizzes: {progress.total_quizzes_taken}
            Quiz Accuracy: {progress.overall_quiz_accuracy}%
            Lesson Completions: {obj.lesson_completions.count()}
            Quiz Results: {obj.quiz_results.count()}
            """
        return "No progress data yet"
    get_progress_info.short_description = "User Progress Summary"


# Custom actions for UserProgress admin
def reset_progress_stats(modeladmin, request, queryset):
    """Reset progress statistics to zero"""
    count = queryset.update(
        total_minutes_studied=0,
        total_lessons_completed=0,
        total_quizzes_taken=0,
        overall_quiz_accuracy=0.0
    )
    messages.success(request, f'Successfully reset {count} user progress record(s)')
reset_progress_stats.short_description = "Reset progress statistics"


@admin.register(UserProgress)
class UserProgressAdmin(admin.ModelAdmin):
    list_display = ('user', 'total_minutes_studied', 'total_lessons_completed', 'total_quizzes_taken', 'overall_quiz_accuracy', 'updated_at')
    search_fields = ('user__username', 'user__email')
    list_filter = ('created_at', 'updated_at')
    readonly_fields = ('created_at', 'updated_at')
    actions = [reset_progress_stats]

    fieldsets = (
        ('User', {
            'fields': ('user',)
        }),
        ('Progress Statistics', {
            'fields': ('total_minutes_studied', 'total_lessons_completed', 'total_quizzes_taken', 'overall_quiz_accuracy')
        }),
        ('Timestamps', {
            'fields': ('created_at', 'updated_at'),
            'classes': ('collapse',)
        }),
    )


# Custom actions for LessonCompletion admin
def delete_selected_lessons(modeladmin, request, queryset):
    """Delete selected lesson completions"""
    count = queryset.count()
    queryset.delete()
    messages.success(request, f'Successfully deleted {count} lesson completion(s)')
delete_selected_lessons.short_description = "Delete selected lesson completions"


@admin.register(LessonCompletion)
class LessonCompletionAdmin(admin.ModelAdmin):
    list_display = ('user', 'lesson_title', 'lesson_id', 'duration_minutes', 'completed_at')
    search_fields = ('user__username', 'lesson_title', 'lesson_id')
    list_filter = ('completed_at',)
    readonly_fields = ('completed_at',)
    actions = [delete_selected_lessons]


# Custom actions for QuizResult admin
def delete_selected_quizzes(modeladmin, request, queryset):
    """Delete selected quiz results"""
    count = queryset.count()
    queryset.delete()
    messages.success(request, f'Successfully deleted {count} quiz result(s)')
delete_selected_quizzes.short_description = "Delete selected quiz results"


@admin.register(QuizResult)
class QuizResultAdmin(admin.ModelAdmin):
    list_display = ('user', 'quiz_title', 'quiz_id', 'score', 'total_questions', 'accuracy_percentage', 'completed_at')
    search_fields = ('user__username', 'quiz_title', 'quiz_id')
    list_filter = ('completed_at',)
    readonly_fields = ('completed_at',)
    actions = [delete_selected_quizzes]


# =============================================================================
# ONBOARDING ASSESSMENT ADMIN
# =============================================================================

# Custom actions for UserProfile admin
def delete_user_avatars(modeladmin, request, queryset):
    """
    Delete avatars for selected user profiles (content moderation).

    SECURITY NOTE: This action is for content moderation purposes to remove
    offensive, obscene, or inappropriate avatars. The action:
    1. Deletes the physical avatar file from storage
    2. Clears the avatar field in the database
    3. User will fall back to Gravatar
    4. Logs the action for audit trail

    Args:
        modeladmin: The ModelAdmin instance
        request: HttpRequest object
        queryset: QuerySet of UserProfile objects
    """
    deleted_count = 0
    failed_users = []

    for profile in queryset:
        try:
            if profile.avatar:
                # Get username before deletion for logging
                username = profile.user.username

                # Delete the file from storage
                profile.avatar.delete(save=False)

                # Clear the field and save
                profile.avatar = None
                profile.save()

                deleted_count += 1

                # Log admin action for audit trail
                admin_user = getattr(request, 'user', None)
                admin_username = admin_user.username if admin_user else 'Unknown'
                logger.info(
                    'Admin %s deleted avatar for user: %s (content moderation)',
                    admin_username, username
                )
            else:
                # User has no custom avatar (using Gravatar)
                pass
        except Exception as e:  # pylint: disable=broad-exception-caught
            # Handle deletion failures gracefully (catch all to avoid breaking batch operation)
            failed_users.append(profile.user.username)
            logger.error(
                'Failed to delete avatar for user %s: %s', profile.user.username, str(e)
            )

    # Display success message
    if deleted_count > 0:
        messages.success(
            request,
            f'Successfully deleted {deleted_count} avatar(s). Users will now use Gravatar.'
        )
    else:
        messages.info(
            request,
            'No custom avatars found in selection. Selected users are using Gravatar.'
        )

    # Report any failures
    if failed_users:
        messages.error(
            request,
            f'Failed to delete avatars for: {", ".join(failed_users)}'
        )
delete_user_avatars.short_description = "Delete avatars (content moderation)"


@admin.register(UserProfile)
class UserProfileAdmin(admin.ModelAdmin):
    """Admin for UserProfile model"""
    list_display = ('user', 'has_avatar', 'proficiency_level', 'target_language', 'has_completed_onboarding', 'onboarding_completed_at', 'daily_goal_minutes')
    search_fields = ('user__username', 'user__email', 'target_language')
    list_filter = ('proficiency_level', 'target_language', 'has_completed_onboarding', 'created_at')
    readonly_fields = ('created_at', 'updated_at', 'onboarding_completed_at', 'avatar_preview')
    actions = [delete_user_avatars]

    fieldsets = (
        ('User', {
            'fields': ('user',)
        }),
        ('Avatar', {
            'fields': ('avatar', 'avatar_preview')
        }),
        ('Proficiency', {
            'fields': ('proficiency_level', 'has_completed_onboarding', 'onboarding_completed_at')
        }),
        ('Language Preferences', {
            'fields': ('target_language', 'daily_goal_minutes', 'learning_motivation')
        }),
        ('Timestamps', {
            'fields': ('created_at', 'updated_at'),
            'classes': ('collapse',)
        }),
    )

    def has_avatar(self, obj):
        """Display whether user has custom avatar"""
        return bool(obj.avatar)
    has_avatar.boolean = True
    has_avatar.short_description = "Custom Avatar"

    def avatar_preview(self, obj):
        """Display avatar preview in admin (XSS-safe with format_html)"""
        if obj.avatar:
            return format_html(
                '<img src="{}" width="100" height="100" style="border-radius: 50%;" />'
                '<br><small>Custom Upload</small>',
                obj.avatar.url
            )
        return format_html(
            '<img src="{}" width="100" height="100" style="border-radius: 50%;" />'
            '<br><small>Gravatar (default)</small>',
            obj.get_gravatar_url(size=100)
        )
    avatar_preview.short_description = "Avatar Preview"


@admin.register(OnboardingQuestion)
class OnboardingQuestionAdmin(admin.ModelAdmin):
    """Admin for OnboardingQuestion model"""
    list_display = ('question_number', 'language', 'difficulty_level', 'difficulty_points', 'short_text')
    search_fields = ('question_text', 'language')
    list_filter = ('language', 'difficulty_level', 'difficulty_points')
    ordering = ('language', 'question_number')
    
    fieldsets = (
        ('Question Details', {
            'fields': ('question_number', 'language', 'difficulty_level', 'difficulty_points')
        }),
        ('Question Content', {
            'fields': ('question_text', 'option_a', 'option_b', 'option_c', 'option_d')
        }),
        ('Answer', {
            'fields': ('correct_answer', 'explanation')
        }),
        ('Metadata', {
            'fields': ('created_at',),
            'classes': ('collapse',)
        }),
    )
    
    readonly_fields = ('created_at',)
    
    def short_text(self, obj):
        """Display shortened question text"""
        return obj.question_text[:50] + '...' if len(obj.question_text) > 50 else obj.question_text
    short_text.short_description = 'Question Text'


@admin.register(OnboardingAttempt)
class OnboardingAttemptAdmin(admin.ModelAdmin):
    """Admin for OnboardingAttempt model"""
    list_display = ('id', 'user_or_guest', 'language', 'calculated_level', 'score_display', 'percentage_display', 'completed_at')
    search_fields = ('user__username', 'user__email', 'session_key')
    list_filter = ('language', 'calculated_level', 'completed_at', 'started_at')
    readonly_fields = ('started_at', 'completed_at', 'score_percentage')
    ordering = ('-started_at',)
    
    fieldsets = (
        ('Attempt Details', {
            'fields': ('user', 'session_key', 'language')
        }),
        ('Results', {
            'fields': ('calculated_level', 'total_score', 'total_possible', 'score_percentage')
        }),
        ('Timestamps', {
            'fields': ('started_at', 'completed_at'),
            'classes': ('collapse',)
        }),
    )
    
    def user_or_guest(self, obj):
        """Display username or guest session ID"""
        if obj.user:
            return obj.user.username
        return f'Guest-{obj.session_key[:8]}'
    user_or_guest.short_description = 'User'
    
    def score_display(self, obj):
        """Display score as fraction"""
        return f'{obj.total_score}/{obj.total_possible}'
    score_display.short_description = 'Score'
    
    def percentage_display(self, obj):
        """Display score percentage"""
        return f'{obj.score_percentage}%'
    percentage_display.short_description = 'Percentage'


@admin.register(OnboardingAnswer)
class OnboardingAnswerAdmin(admin.ModelAdmin):
    """Admin for OnboardingAnswer model"""
    list_display = ('id', 'attempt_info', 'question_info', 'user_answer', 'is_correct', 'time_taken_seconds', 'answered_at')
    search_fields = ('attempt__user__username', 'question__question_text')
    list_filter = ('is_correct', 'question__difficulty_level', 'answered_at')
    readonly_fields = ('answered_at',)
    ordering = ('-answered_at',)
    
    fieldsets = (
        ('Answer Details', {
            'fields': ('attempt', 'question', 'user_answer', 'is_correct')
        }),
        ('Timing', {
            'fields': ('time_taken_seconds', 'answered_at')
        }),
    )
    
    def attempt_info(self, obj):
        """Display attempt information"""
        user = obj.attempt.user.username if obj.attempt.user else f'Guest-{obj.attempt.session_key[:8]}'
        return f'Attempt #{obj.attempt.id} - {user}'
    attempt_info.short_description = 'Attempt'
    
    def question_info(self, obj):
        """Display question information"""
        return f'Q{obj.question.question_number} ({obj.question.difficulty_level})'
    question_info.short_description = 'Question'

# =============================================================================
# LESSON ADMIN
# =============================================================================

class FlashcardInline(admin.TabularInline):
    model = Flashcard
    extra = 1
    fields = ['order', 'front_text', 'back_text', 'image_url']


class LessonQuizQuestionInline(admin.TabularInline):
    model = LessonQuizQuestion
    extra = 1
    fields = ['order', 'question', 'options', 'correct_index', 'explanation']


@admin.register(Lesson)
class LessonAdmin(admin.ModelAdmin):
    list_display = ['title', 'difficulty_level', 'language', 'order', 'is_published', 'created_at']
    list_filter = ['difficulty_level', 'language', 'is_published']
    search_fields = ['title', 'description']
    inlines = [FlashcardInline, LessonQuizQuestionInline]
    fieldsets = (
        ('Basic Information', {
            'fields': ('title', 'description', 'language', 'difficulty_level')
        }),
        ('Organization', {
            'fields': ('order', 'is_published', 'next_lesson')
        }),
    )


@admin.register(LessonAttempt)
class LessonAttemptAdmin(admin.ModelAdmin):
    list_display = ['lesson', 'user', 'score', 'total', 'percentage', 'completed_at']
    list_filter = ['lesson', 'completed_at']
    search_fields = ['user__username', 'lesson__title']
    readonly_fields = ['completed_at']<|MERGE_RESOLUTION|>--- conflicted
+++ resolved
@@ -2,7 +2,6 @@
 from django.contrib.auth.admin import UserAdmin as BaseUserAdmin
 from django.contrib.auth.models import User
 from django.contrib import messages
-<<<<<<< HEAD
 from django.utils.html import format_html
 from .models import (
     UserProgress,
@@ -11,22 +10,11 @@
     UserProfile,
     OnboardingQuestion,
     OnboardingAttempt,
-    OnboardingAnswer
-=======
-
-from .models import (
-    UserProgress, 
-    LessonCompletion, 
-    QuizResult, 
-    UserProfile,
-    OnboardingQuestion,
-    OnboardingAttempt,
     OnboardingAnswer,
     Lesson,
     Flashcard,
     LessonQuizQuestion,
     LessonAttempt
->>>>>>> eae6f4c0
 )
 
 import secrets
