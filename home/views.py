--- conflicted
+++ resolved
@@ -712,10 +712,64 @@
 
     # Process POST login if submitted
     if request.method == 'POST':
-        response = _process_login_post(request)
-        if response:
-            return response
-        # Fall through to render form on failure
+        # Rate limiting: Prevent brute force attacks
+        is_allowed, _attempts_remaining, retry_after = check_rate_limit(
+            request, action='login', limit=5, period=300
+        )
+
+        if not is_allowed:
+            logger.warning(
+                'Login rate limit exceeded from IP: %s, retry after %s seconds',
+                get_client_ip(request), retry_after
+            )
+            messages.error(
+                request,
+                f'Too many login attempts. Please try again in {retry_after // 60} minute(s).'
+            )
+            return render(request, 'login.html')
+
+        username_or_email = request.POST.get('username_or_email', '').strip()
+        password = request.POST.get('password', '')
+
+        # Validate input (SOFA - extracted function)
+        if not _validate_login_input(request, username_or_email, password):
+            return render(request, 'login.html')
+
+        # Find user (SOFA - extracted function)
+        user_obj = _find_user_by_username_or_email(request, username_or_email)
+        if not user_obj:
+            return render(request, 'login.html')
+
+        # Authenticate user
+        user = authenticate(request, username=user_obj.username, password=password)
+
+        if user is not None:
+            login(request, user)
+            logger.info('Successful login: %s from IP: %s', user.username, get_client_ip(request))
+
+            # Link onboarding attempt if exists (SOFA - extracted function)
+            linked_attempt = _link_onboarding_attempt_to_user(request, user)
+            if linked_attempt:
+                results_url = f"{reverse('onboarding_results')}?attempt={linked_attempt.id}"
+                return redirect(results_url)
+
+            # Redirect to next page if specified and safe
+            next_page = request.GET.get('next', '')
+            if next_page and url_has_allowed_host_and_scheme(
+                url=next_page,
+                allowed_hosts={request.get_host()},
+                require_https=request.is_secure()
+            ):
+                return HttpResponseRedirect(next_page)
+
+            return redirect('dashboard')
+
+        # Log failed authentication attempt (audit trail - username/IP only)
+        logger.warning(
+            'Failed authentication attempt - user: %s, IP: %s',
+            user_obj.username, get_client_ip(request)
+        )
+        messages.error(request, 'Invalid username/email or password.')
 
     return render(request, 'login.html')
 
@@ -767,7 +821,6 @@
     return first_name, last_name
 
 
-<<<<<<< HEAD
 def _generate_unique_username(email):
     """
     Generate a unique username from email address.
@@ -829,12 +882,6 @@
             normalized_language,
             attempt.calculated_level,
             attempt.completed_at
-=======
-        # Log failed authentication attempt (audit trail - username/IP only)
-        logger.warning(
-            'Failed authentication attempt - user: %s, IP: %s',
-            user_obj.username, get_client_ip(request)
->>>>>>> 962be7c0
         )
 
         # Populate stats from guest onboarding
@@ -972,11 +1019,10 @@
     """
     logout(request)
     messages.success(request, 'You have been successfully logged out.')
-<<<<<<< HEAD
+    # Use safe redirect to landing page (fixes open redirect CWE-601)
     return redirect('landing')
 
 
-@login_required
 def _cleanup_onboarding_session(request):
     """
     Clean up stale onboarding session data.
@@ -1006,10 +1052,6 @@
         logger.error('Error checking onboarding session on dashboard: %s', str(e))
         if 'onboarding_attempt_id' in request.session:
             request.session.pop('onboarding_attempt_id', None)
-=======
-    # Use safe redirect to landing page (fixes open redirect CWE-601)
-    return redirect('landing')
->>>>>>> 962be7c0
 
 
 @login_required
@@ -1358,13 +1400,8 @@
     update_session_auth_hash(request, request.user)
 
     messages.success(request, 'Password updated successfully!')
-<<<<<<< HEAD
-    logger.info(  # nosemgrep
-        'Password updated for user: %s from IP: %s',
-=======
     logger.info(
         'Account security change - user: %s, IP: %s, action: password_update',
->>>>>>> 962be7c0
         request.user.username, get_client_ip(request))
     return True
 
@@ -1488,13 +1525,8 @@
 
         except User.DoesNotExist:
             # Log failed attempt but don't inform user (prevent enumeration)
-<<<<<<< HEAD
-            logger.warning(  # nosemgrep
-                'Password reset attempted for non-existent email: %s from IP: %s',
-=======
             logger.warning(
                 'Account recovery attempted for non-existent email: %s, IP: %s',
->>>>>>> 962be7c0
                 email, get_client_ip(request))
 
         # Always show success message (don't reveal if email exists or sending failed)
@@ -1547,13 +1579,8 @@
             login(request, user)
 
             messages.success(request, 'Your password has been reset successfully!')
-<<<<<<< HEAD
-            logger.info(  # nosemgrep
-                'Password reset completed for user: %s from IP: %s',
-=======
             logger.info(
                 'Account security change - user: %s, IP: %s, action: password_reset_complete',
->>>>>>> 962be7c0
                 user.username, get_client_ip(request))
             return redirect('landing')
 
