--- conflicted
+++ resolved
@@ -1772,19 +1772,6 @@
     ).first()
 
     if existing_attempt:
-<<<<<<< HEAD
-        return JsonResponse(
-            {'error': 'Quest already started'},
-            status=400
-        )
-
-    # Create attempt
-    attempt = UserDailyQuestAttempt.objects.create(
-        user=request.user,
-        daily_quest=quest
-    )
-
-=======
         # If quest already completed, return error
         if existing_attempt.is_completed:
             return JsonResponse(
@@ -1800,7 +1787,6 @@
             daily_quest=quest
         )
 
->>>>>>> 3c256386
     # Get questions
     questions = []
     for question in quest.questions.all():
@@ -1852,8 +1838,6 @@
     if attempt.is_completed:
         return JsonResponse({'error': 'Quest already completed'}, status=400)
 
-<<<<<<< HEAD
-=======
     # Parse JSON body
     try:
         import json
@@ -1862,19 +1846,11 @@
     except (json.JSONDecodeError, ValueError):
         return JsonResponse({'error': 'Invalid request body'}, status=400)
 
->>>>>>> 3c256386
     # Validate answers
     correct_count = 0
     total_questions = quest.questions.count()
 
     for question in quest.questions.all():
-<<<<<<< HEAD
-        user_answer = request.POST.get(str(question.id), '').strip()
-
-        if quest.quest_type == 'flashcard':
-            # For flashcards, check if answer matches (case-insensitive)
-            if user_answer.lower() == question.answer_text.lower():
-=======
         user_answer = answers.get(str(question.id))
 
         if user_answer is None:
@@ -1884,15 +1860,11 @@
             # For flashcards, check if answer matches (case-insensitive)
             user_answer_str = str(user_answer).strip()
             if user_answer_str.lower() == question.answer_text.lower():
->>>>>>> 3c256386
                 correct_count += 1
         elif quest.quest_type == 'quiz':
             # For quiz, check if selected index matches correct index
             try:
-<<<<<<< HEAD
-=======
                 # user_answer might be int or string
->>>>>>> 3c256386
                 selected_index = int(user_answer)
                 if selected_index == question.correct_index:
                     correct_count += 1
