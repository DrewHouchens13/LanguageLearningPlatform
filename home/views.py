"""
View functions for the Language Learning Platform.

Handles all HTTP request processing including:
- Authentication (login, signup, logout, password recovery)
- Dashboard and landing pages
- User profile and account management
- Onboarding assessment system
- Lesson viewing and quiz submission
- Daily Quest system
- Progress tracking and XP management

All views follow Django best practices with proper decorators,
authentication checks, and error handling.
"""
# Standard library imports
import json
import logging
from functools import wraps

# Django imports
from django.contrib import messages
from django.contrib.auth import authenticate, login, logout
from django.contrib.auth.decorators import login_required
from django.contrib.auth.models import User
from django.contrib.auth.password_validation import validate_password
from django.contrib.auth.tokens import default_token_generator
from django.core.exceptions import ValidationError
from django.core.validators import validate_email as django_validate_email
<<<<<<< HEAD
from django.db import DatabaseError, IntegrityError
=======
from django.db import IntegrityError
>>>>>>> e9830a3b
from django.http import HttpResponseRedirect, JsonResponse
from django.shortcuts import get_object_or_404, redirect, render
from django.urls import reverse
from django.utils import timezone
from django.utils.encoding import force_bytes, force_str
from django.utils.http import url_has_allowed_host_and_scheme, urlsafe_base64_encode, urlsafe_base64_decode
from django.views.decorators.http import require_http_methods, require_POST

# Local application imports
from .models import (
    Lesson,
    LessonAttempt,
    LessonCompletion,
    LessonQuizQuestion,
    OnboardingAnswer,
    OnboardingAttempt,
    OnboardingQuestion,
    QuizResult,
    UserProfile,
    UserProgress,
)
from .services.onboarding_service import OnboardingService

# Configure logger for security events
# Note: IP address logging is standard security practice for:
# - Detecting brute force attacks
# - Identifying suspicious login patterns
# - Security incident investigation and forensics
#
# Privacy Considerations:
# - IP addresses are logged for security purposes only
# - Logs should be retained according to security policy (e.g., 90 days)
# - Consider anonymizing IP addresses if storing long-term (e.g., hash last octet)
# - Comply with applicable privacy regulations (GDPR, CCPA, etc.)
# - IP addresses alone typically don't constitute PII in security logging context
#
# Log Management Best Practices:
# - Implement log rotation (see Django logging configuration in settings.py)
# - Secure log storage with restricted access (admin/security team only)
# - Regular archival of old logs to prevent storage bloat
# - Monitor logs for security incidents and suspicious patterns
logger = logging.getLogger(__name__)


# =============================================================================
# ONBOARDING PROTECTION DECORATOR
# =============================================================================

def block_if_onboarding_completed(view_func):
    """
    Decorator to redirect users who have already completed onboarding.
    
    - Authenticated users with completed onboarding -> redirect to dashboard
    - Guests with completed onboarding in session -> redirect to landing
    - Others -> allow access
    """
    @wraps(view_func)
    def wrapper(request, *args, **kwargs):
        """Wrapper function that checks onboarding completion status."""
        # Check authenticated users
        if request.user.is_authenticated:
            try:
                user_profile = UserProfile.objects.get(user=request.user)
                if user_profile.has_completed_onboarding:
                    messages.info(request, "You've already completed the placement assessment.")
                    return redirect('dashboard')
            except UserProfile.DoesNotExist:
                pass  # No profile, allow access
        
        # Check guest session
        attempt_id = request.session.get('onboarding_attempt_id')
        if attempt_id:
            try:
                attempt = OnboardingAttempt.objects.get(id=attempt_id)
                if attempt.completed_at:
                    messages.info(request, "You've already completed the assessment. Please log in to save your results.")
                    return redirect('landing')
            except OnboardingAttempt.DoesNotExist:
                pass  # Invalid attempt, allow access
        
        return view_func(request, *args, **kwargs)
    
    return wrapper


# =============================================================================
# RATE LIMITING HELPERS
# =============================================================================

def get_client_ip(request):
    """
    Get the client's IP address, handling proxy scenarios with validation.

    When the application is behind a reverse proxy (nginx, Apache, load balancer),
    the REMOTE_ADDR will be the proxy's IP, not the client's IP. This function
    checks the X-Forwarded-For header first, which contains the real client IP.

    Args:
        request: Django request object

    Returns:
        str: Client's IP address (validated format) or 'unknown' if invalid

    Security notes:
    - X-Forwarded-For can be spoofed, so use with caution for security decisions
    - For critical security checks, consider additional validation
    - Only the first IP in X-Forwarded-For chain is used (client IP)
    - IP addresses are validated to ensure proper format
    - In production, X-Forwarded-For is only trusted from known proxies (Render, DevEDU)
    """
    import ipaddress
    from django.conf import settings

    # Get REMOTE_ADDR first (this is always the direct connection IP)
    remote_addr = request.META.get('REMOTE_ADDR', 'unknown')

    # Trusted proxy IP ranges (adjust for your deployment)
    # Render.com uses various IPs, DevEDU varies, localhost for development
    _ = [
        '127.0.0.1',  # Localhost (development)
        '::1',  # Localhost IPv6
        # Add your production proxy IPs here when deploying
        # e.g., '10.0.0.0/8', '172.16.0.0/12', '192.168.0.0/16' for private networks
    ]

    # Check if request is behind a trusted proxy
    x_forwarded_for = request.META.get('HTTP_X_FORWARDED_FOR')

    # Only trust X-Forwarded-For based on TRUST_X_FORWARDED_FOR setting
    should_trust_xff = False
    if x_forwarded_for:
        trust_mode = getattr(settings, 'TRUST_X_FORWARDED_FOR', 'always')

        if trust_mode == 'always':
            # Always trust X-Forwarded-For (for Render, Heroku, etc.)
            should_trust_xff = True
        elif trust_mode == 'debug':
            # Only trust in DEBUG mode (for DevEDU development)
            should_trust_xff = settings.DEBUG
        elif trust_mode == 'never':
            # Never trust X-Forwarded-For (most secure, but won't work behind proxies)
            should_trust_xff = False
        else:
            # Invalid setting - raise exception in production, warn in debug
            error_msg = (
                f'Invalid TRUST_X_FORWARDED_FOR setting: "{trust_mode}". '
                f'Must be one of: "always", "debug", or "never". '
                f'See config/settings.py for configuration details.'
            )
            if settings.DEBUG:
                # Development: log warning and default to DEBUG mode to allow debugging
                logger.warning('%s Defaulting to debug mode.', error_msg)
                should_trust_xff = True
            else:
                # Production: raise exception to prevent running with unknown configuration
                from django.core.exceptions import ImproperlyConfigured
                logger.error(error_msg)
                raise ImproperlyConfigured(error_msg)

    if should_trust_xff and x_forwarded_for:
        # X-Forwarded-For can contain multiple IPs: "client, proxy1, proxy2"
        # Take the first one (the client IP)
        ip_address = x_forwarded_for.split(',')[0].strip()

        # Validate IP address format to prevent injection attacks
        try:
            ipaddress.ip_address(ip_address)
            return ip_address
        except ValueError:
            # Invalid IP format in X-Forwarded-For, fall back to REMOTE_ADDR
            logger.warning('Invalid IP in X-Forwarded-For header: %s, using REMOTE_ADDR instead', ip_address)

    # Direct connection (no proxy) or untrusted/invalid X-Forwarded-For
    ip_address = remote_addr

    # Validate REMOTE_ADDR as well
    if ip_address != 'unknown':
        try:
            ipaddress.ip_address(ip_address)
        except ValueError:
            logger.warning('Invalid REMOTE_ADDR: %s', ip_address)
            ip_address = 'unknown'

    return ip_address


def check_rate_limit(request, action, limit=5, period=300):
    """
    Simple rate limiting using Django's cache framework.

    Args:
        request: Django request object
        action: String identifier for the action (e.g., 'password_reset')
        limit: Maximum number of attempts allowed (default: 5)
        period: Time period in seconds (default: 300 = 5 minutes)

    Returns:
        tuple: (is_allowed, attempts_remaining, retry_after)
            - is_allowed: Boolean indicating if request should be allowed
            - attempts_remaining: Number of attempts left before rate limit
            - retry_after: Seconds until rate limit resets (if rate limited)

    Rate limiting strategy:
    - Uses IP address as the rate limit key
    - Tracks number of requests per IP per action
    - Implements sliding window rate limiting
    - Prevents abuse of password reset and username reminder endpoints

    Privacy note: IP addresses are temporarily cached for rate limiting only
    and automatically expire after the rate limit period.
    """
    from django.core.cache import cache

    # Get client IP address (handles proxies)
    ip_address = get_client_ip(request)

    # Create cache key combining action and IP
    cache_key = f'ratelimit_{action}_{ip_address}'

    # Get current attempt count
    attempts = cache.get(cache_key, 0)

    if attempts >= limit:
        # Rate limit exceeded
        # Try to get TTL if cache backend supports it, otherwise use period
        try:
            ttl = cache.ttl(cache_key)
            retry_after = ttl if ttl and ttl > 0 else period
        except AttributeError:
            # Cache backend doesn't support TTL (e.g., LocMemCache), use period
            retry_after = period
        logger.warning('Rate limit exceeded for %s from IP: %s', action, ip_address)
        return False, 0, retry_after

    # Increment attempt counter
    cache.set(cache_key, attempts + 1, period)

    return True, limit - attempts - 1, 0


def send_template_email(request, template_name, context, subject, recipient_email, log_prefix, max_retries=3):
    """Send an email using a template with comprehensive error handling and retry logic.

    This helper function reduces code duplication for email sending operations
    like password reset and username reminders. Implements exponential backoff
    retry mechanism for improved reliability.

    Args:
        request: Django request object (for IP logging)
        template_name: Path to email template (e.g., 'emails/password_reset_email.txt')
        context: Dictionary of template context variables
        subject: Email subject line
        recipient_email: Email address to send to
        log_prefix: Prefix for log messages (e.g., 'Password reset email')
        max_retries: Maximum number of retry attempts (default: 3)

    Returns:
        bool: True if email sent successfully, False otherwise

    Raises:
        ImproperlyConfigured: If DEFAULT_FROM_EMAIL is not set in Django settings

    Example:
        success = send_template_email(
            request,
            'emails/password_reset_email.txt',
            {'user': user, 'reset_url': url},
            'Password Reset - Language Learning Platform',
            user.email,
            'Password reset email'
        )
    """
    from django.core.mail import send_mail, BadHeaderError
    from django.template.loader import render_to_string
    from django.core.exceptions import ImproperlyConfigured
    from django.core.validators import validate_email
    from django.conf import settings
    from smtplib import SMTPException
    import time

    # Validate email configuration before attempting to send
    if not hasattr(settings, 'DEFAULT_FROM_EMAIL') or not settings.DEFAULT_FROM_EMAIL:
        error_msg = (
            'DEFAULT_FROM_EMAIL is not configured in Django settings. '
            'Email sending requires a valid from address.'
        )
        logger.error('%s Attempted to send: %s', error_msg, log_prefix)
        raise ImproperlyConfigured(error_msg)

    # Validate recipient email format before attempting to send
    try:
        validate_email(recipient_email)
    except ValidationError:
        logger.error('Invalid recipient email format: %s for %s from IP: %s',
                     recipient_email, log_prefix, get_client_ip(request))
        return False

    # Render email template
    message = render_to_string(template_name, context)

    # Retry mechanism with exponential backoff
    for attempt in range(max_retries):
        try:
            send_mail(
                subject,
                message,
                None,  # Use DEFAULT_FROM_EMAIL
                [recipient_email],
                fail_silently=False,
            )
            if attempt > 0:
                logger.info('%s sent to: %s on retry %s from IP: %s',
                           log_prefix, recipient_email, attempt, get_client_ip(request))
            else:
                logger.info('%s sent to: %s from IP: %s',
                           log_prefix, recipient_email, get_client_ip(request))
            return True
        except (SMTPException, BadHeaderError) as e:
            # Log attempt failure (sanitize exception to avoid leaking SMTP credentials)
            exception_type = type(e).__name__
            logger.warning('Email send attempt %s/%s failed for %s to %s: %s',
                          attempt + 1, max_retries, log_prefix.lower(), recipient_email, exception_type)

            # If this was the last attempt, log error and return False
            if attempt == max_retries - 1:
                logger.error('Failed to send %s to %s after %s attempts from IP: %s',
                            log_prefix.lower(), recipient_email, max_retries, get_client_ip(request))
                # In DEBUG mode, log full exception for troubleshooting
                if settings.DEBUG:
                    logger.debug('SMTP Error details (DEBUG only): %s', str(e))
                return False

            # Exponential backoff: wait 2^attempt seconds (1s, 2s, 4s, ...)
            wait_time = 2 ** attempt
            logger.info('Retrying email send in %s seconds...', wait_time)
            time.sleep(wait_time)

<<<<<<< HEAD
    # If loop completes without success, return False
=======
    # All retries exhausted (should not reach here as last attempt returns False)
>>>>>>> e9830a3b
    return False


def landing(request):
    """Render the landing page.

    This is the home page of the application for guests only.
    Logged-in users are automatically redirected to their dashboard.

    Args:
        request: HttpRequest object from Django

    Returns:
        HttpResponse: Rendered index.html template (guests) or redirect to dashboard (authenticated)
    """
    # Redirect logged-in users to dashboard (their "Home")
    if request.user.is_authenticated:
        return redirect('dashboard')
    
    # Guest users see the landing page
    context = {
        'has_completed_onboarding': False
    }
    return render(request, "index.html", context)


def login_view(request):
    """Handle user login with username or email-based authentication.

    GET: Display login form
    POST: Authenticate user by username/email and password, redirect securely

    Args:
        request: HttpRequest object from Django

    Returns:
        HttpResponse: Rendered login.html template or redirect to landing page

    Security features:
        - Rate limiting: 5 attempts per 5 minutes per IP to prevent brute force attacks
        - Input validation: Empty field checks, length limits (max 254 chars)
        - Character whitelist: Only alphanumeric and safe email characters (@._+-)
        - Validates redirect URLs to prevent open redirect attacks
        - Uses Django's authenticate() for secure password verification
        - Generic error messages to prevent user enumeration
        - Logs all login attempts with IP addresses for security monitoring
        - Django ORM parameterized queries prevent SQL injection

    Authentication flow:
        - Accepts either username or email for login
        - Validates and sanitizes input before processing
        - First attempts to find user by username
        - If not found, attempts to find user by email
        - Authenticates with Django's built-in authentication system
    """
    # If user is already logged in, redirect to home
    if request.user.is_authenticated:
        return HttpResponseRedirect('..')

    if request.method == 'POST':
        # Rate limiting: Prevent brute force attacks (5 attempts per 5 minutes per IP)
        is_allowed, _attempts_remaining, retry_after = check_rate_limit(
            request,
            action='login',
            limit=5,
            period=300
        )

        if not is_allowed:
            logger.warning(
                'Login rate limit exceeded from IP: %s, retry after %s seconds',
                get_client_ip(request), retry_after
            )
            messages.error(
                request,
                f'Too many login attempts. Please try again in {retry_after // 60} minute(s).'
            )
            return render(request, 'login.html')

        username_or_email = request.POST.get('username_or_email', '').strip()
        password = request.POST.get('password', '')

        # Input validation: Check for empty fields
        if not username_or_email or not password:
            messages.error(request, 'Please provide both username/email and password.')
            return render(request, 'login.html')

        # Input validation: Check length to prevent excessively long inputs
        if len(username_or_email) > 254:  # Max email length per RFC 5321
            logger.warning(
                'Login attempt with excessively long username/email from IP: %s',
                get_client_ip(request)
            )
            messages.error(request, 'Invalid username/email or password.')
            return render(request, 'login.html')

        # Input validation: Allow only safe characters (alphanumeric, @, ., _, -, +)
        # This prevents potential injection attacks while allowing valid usernames and emails
        import re
        if not re.match(r'^[a-zA-Z0-9@._+\-]+$', username_or_email):
            logger.warning(
                'Login attempt with invalid characters in username/email from IP: %s',
                get_client_ip(request)
            )
            messages.error(request, 'Invalid username/email or password.')
            return render(request, 'login.html')

        # Find user by username or email
        user_obj = None
        try:
            # First, try to find by username
            user_obj = User.objects.get(username=username_or_email)
        except User.DoesNotExist:
            # If not found by username, try email
            try:
                user_obj = User.objects.get(email=username_or_email)
            except User.DoesNotExist:
                # Log failed login attempt (username/email not found)
                logger.warning(
                    'Failed login attempt - user not found: %s from IP: %s',
                    username_or_email, get_client_ip(request)
                )
                messages.error(request, 'Invalid username/email or password.')
                return render(request, 'login.html')

        # Authenticate user with their username
        username = user_obj.username
        user = authenticate(request, username=username, password=password)

        if user is not None:
            login(request, user)
            # Log successful login
<<<<<<< HEAD
            logger.info('Successful login: %s from IP: %s', username, get_client_ip(request))
=======
            logger.info(
                'Successful login: %s from IP: %s', username, get_client_ip(request)
            )
>>>>>>> e9830a3b
            
            # Check if user completed onboarding as a guest (only redirect if it's unlinked)
            onboarding_attempt_id = request.session.get('onboarding_attempt_id')
            if onboarding_attempt_id:
                try:
                    # Get the attempt
                    attempt = OnboardingAttempt.objects.get(id=onboarding_attempt_id)
                    
                    # Only process if this attempt is NOT yet linked to a user
                    # (This prevents redirect on subsequent logins)
                    if not attempt.user:
                        # Link attempt to user
                        attempt.user = user
                        attempt.save()
                        
                        # Create/update user profile with onboarding data
                        user_profile, _ = UserProfile.objects.get_or_create(user=user)
                        
                        # Only update if user hasn't completed onboarding or this is newer
                        if not user_profile.has_completed_onboarding or not user_profile.onboarding_completed_at or attempt.completed_at > user_profile.onboarding_completed_at:
                            user_profile.proficiency_level = attempt.calculated_level
                            user_profile.has_completed_onboarding = True
                            user_profile.onboarding_completed_at = attempt.completed_at or timezone.now()
                            user_profile.target_language = attempt.language
                            user_profile.save()
                            
                            # Populate stats from guest onboarding
                            QuizResult.objects.create(
                                user=user,
                                quiz_id=f'onboarding_{attempt.language}',
                                quiz_title=f'{attempt.language} Placement Assessment',
                                score=attempt.total_score,
                                total_questions=attempt.total_possible
                            )
                            
                            # Calculate total time from all answers
                            total_time_minutes = sum(
                                answer.time_taken_seconds for answer in attempt.answers.all()
                            ) // 60  # Convert seconds to minutes
                            
                            # Update UserProgress
                            user_progress, _ = UserProgress.objects.get_or_create(user=user)
                            user_progress.total_minutes_studied += total_time_minutes
                            user_progress.total_quizzes_taken += 1
                            user_progress.overall_quiz_accuracy = user_progress.calculate_quiz_accuracy()
                            user_progress.save()
                        
                        logger.info('Linked onboarding attempt %s to user %s', attempt.id, user.username)
                        
                        # Clear session AFTER getting the ID
                        request.session.pop('onboarding_attempt_id', None)
                        
                        # Redirect to results page with attempt ID in URL
                        messages.success(request, f'Welcome back, {user.first_name or user.username}! Your assessment results have been saved.')
<<<<<<< HEAD
                        results_url = f"{reverse('onboarding_results')}?attempt={attempt.id}"
                        return redirect(results_url)

                    # Attempt already linked - clear stale session data and continue normal flow
                    request.session.pop('onboarding_attempt_id', None)
                    logger.info('Cleared stale onboarding session for user %s', user.username)
                except OnboardingAttempt.DoesNotExist:
                    # Clear invalid session data
                    request.session.pop('onboarding_attempt_id', None)
                    logger.warning('Onboarding attempt %s not found, cleared session', onboarding_attempt_id)
                except (ValueError, TypeError, AttributeError) as e:
                    # Handle data/attribute errors gracefully
=======
                        return redirect(f'/onboarding/results/?attempt={attempt.id}')

                    # Attempt already linked - clear stale session data and continue normal flow
                    del request.session['onboarding_attempt_id']
                    logger.info('Cleared stale onboarding session for user %s', user.username)
                except OnboardingAttempt.DoesNotExist:
                    # Clear invalid session data
                    del request.session['onboarding_attempt_id']
                    logger.warning('Onboarding attempt %s not found, cleared session', onboarding_attempt_id)
                except Exception as e:  # pylint: disable=broad-exception-caught
                    # Catch-all for safety: log any unexpected errors during onboarding link
>>>>>>> e9830a3b
                    logger.error('Error linking onboarding attempt to user: %s', str(e))
            
            messages.success(request, f'Welcome back, {user.first_name or user.username}!')

            # Redirect to next page if specified and safe, otherwise go to dashboard (home for logged-in users)
            next_page = request.GET.get('next', '')
            if next_page and url_has_allowed_host_and_scheme(
                url=next_page,
                allowed_hosts={request.get_host()},
                require_https=request.is_secure()
            ):
                return HttpResponseRedirect(next_page)

            # Redirect to dashboard (home for authenticated users)
            return redirect('dashboard')
<<<<<<< HEAD

        # Log failed login attempt (incorrect password)
        logger.warning(
            'Failed login attempt - incorrect password for: %s from IP: %s',
            username, get_client_ip(request)
        )
        messages.error(request, 'Invalid username/email or password.')
=======
        else:
            # Log failed login attempt (incorrect password)
            logger.warning(
                'Failed login attempt - incorrect password for: %s from IP: %s',
                username, get_client_ip(request)
            )
            messages.error(request, 'Invalid username/email or password.')
>>>>>>> e9830a3b

    return render(request, 'login.html')


def signup_view(request):
    """
    Handle user registration with comprehensive validation.

    GET: Display signup form
    POST: Create new user account with validation and auto-login

    Security features:
    - Email format validation
    - Django password validators (min 8 chars, not common, not numeric only)
    - Password confirmation matching
    - Input sanitization (strip whitespace)
    - Auto-generated unique usernames from email
    - Secure error handling without information disclosure
    """
    # If user is already logged in, redirect to home
    if request.user.is_authenticated:
        return HttpResponseRedirect('..')

    if request.method == 'POST':
        name = request.POST.get('name', '').strip()
        email = request.POST.get('email', '').strip()
        password = request.POST.get('password')
        confirm_password = request.POST.get('confirm-password')

        # Validate email format
        try:
            django_validate_email(email)
        except ValidationError:
            messages.error(request, 'Please enter a valid email address.')
            return render(request, 'login.html')

        # Validate passwords match
        if password != confirm_password:
            messages.error(request, 'Passwords do not match.')
            return render(request, 'login.html')

        # Validate password strength using Django's validators
        try:
            # Create a temporary user object for validation
            temp_user = User(username=email.split('@')[0], email=email, first_name=name.split()[0] if name else '')
            validate_password(password, user=temp_user)
        except ValidationError as e:
            # Display all password validation errors
            for error in e.messages:
                messages.error(request, error)
            return render(request, 'login.html')

        # Split name into first and last name
        name_parts = name.strip().split(' ', 1)
        first_name = name_parts[0]
        last_name = name_parts[1] if len(name_parts) > 1 else ''

        # Create username from email (before @ symbol)
        username = email.split('@')[0]

        # Check if username already exists, if so, add numbers
        original_username = username
        counter = 1
        while User.objects.filter(username=username).exists():
            username = f"{original_username}{counter}"
            counter += 1

        # Check if email already exists before attempting creation
        if User.objects.filter(email=email).exists():
            messages.error(request, 'An account with this email already exists.')
            return render(request, 'login.html')

        try:
            # Create new user
            user = User.objects.create_user(
                username=username,
                email=email,
                password=password,
                first_name=first_name,
                last_name=last_name
            )
            logger.info('New user created: %s (%s) from IP: %s', user.username, email, get_client_ip(request))

        except IntegrityError as e:
            # This shouldn't happen since we checked, but handle it anyway
            logger.error('IntegrityError during user creation: %s from IP: %s', str(e), get_client_ip(request))
            messages.error(request, 'An error occurred while creating your account. Please try again.')
            return render(request, 'login.html')
<<<<<<< HEAD
        except (ValueError, TypeError, ValidationError, DatabaseError) as e:
            # Log unexpected validation/data/database errors for debugging (don't expose details to user)
=======
        except Exception as e:  # pylint: disable=broad-exception-caught
            # Catch-all for safety: log unexpected errors without exposing details to user
>>>>>>> e9830a3b
            from django.conf import settings
            exception_type = type(e).__name__
            logger.error('Unexpected error during user creation: %s from IP: %s', exception_type, get_client_ip(request))
            if settings.DEBUG:
                logger.debug('User creation error details (DEBUG only): %s', str(e))
            messages.error(request, 'An error occurred while creating your account. Please try again.')
            return render(request, 'login.html')

        # User created successfully, now log them in
        login(request, user)
        
        # Check if user completed onboarding as a guest
        onboarding_attempt_id = request.session.get('onboarding_attempt_id')
        if onboarding_attempt_id:
            try:
                # Get the attempt
                attempt = OnboardingAttempt.objects.get(id=onboarding_attempt_id)
                
                # Link attempt to new user
                attempt.user = user
                attempt.save()
                
                # Create user profile with onboarding data
                user_profile, _ = UserProfile.objects.get_or_create(user=user)
                user_profile.proficiency_level = attempt.calculated_level
                user_profile.has_completed_onboarding = True
                user_profile.onboarding_completed_at = attempt.completed_at or timezone.now()
                user_profile.target_language = attempt.language
                user_profile.save()
                
                # Populate stats from guest onboarding
                QuizResult.objects.create(
                    user=user,
                    quiz_id=f'onboarding_{attempt.language}',
                    quiz_title=f'{attempt.language} Placement Assessment',
                    score=attempt.total_score,
                    total_questions=attempt.total_possible
                )
                
                # Calculate total time from all answers
                total_time_minutes = sum(
                    answer.time_taken_seconds for answer in attempt.answers.all()
                ) // 60  # Convert seconds to minutes
                
                # Update UserProgress
                user_progress, _ = UserProgress.objects.get_or_create(user=user)
                user_progress.total_minutes_studied += total_time_minutes
                user_progress.total_quizzes_taken += 1
                user_progress.overall_quiz_accuracy = user_progress.calculate_quiz_accuracy()
                user_progress.save()
                
                logger.info('Linked onboarding attempt %s to new user %s', attempt.id, user.username)
                
                # Clear session AFTER getting the ID
                request.session.pop('onboarding_attempt_id', None)
                
                # Redirect to results page with attempt ID in URL
                messages.success(request, f'Welcome to Language Learning Platform, {first_name}! Your assessment results have been saved.')
                results_url = f"{reverse('onboarding_results')}?attempt={attempt.id}"
                return redirect(results_url)
            except OnboardingAttempt.DoesNotExist:
                logger.warning('Onboarding attempt %s not found for new user %s', onboarding_attempt_id, user.username)
<<<<<<< HEAD
                # Continue with normal signup flow
            except (ValueError, TypeError, AttributeError) as e:
                # Handle data/attribute errors gracefully
                logger.error('Error linking onboarding attempt to new user %s: %s', user.username, str(e))
                # Continue with normal signup flow - user is created, just onboarding link failed
=======
                # Continue with normal signup flow
            except Exception as e:  # pylint: disable=broad-exception-caught
                # Catch-all for safety: user is created, just onboarding link failed
                logger.error('Error linking onboarding attempt to new user %s: %s', user.username, str(e))
                # Continue with normal signup flow
>>>>>>> e9830a3b
        
        messages.success(request, f'Welcome to Language Learning Platform, {first_name}!')
        # Redirect to dashboard (home for authenticated users)
        return redirect('dashboard')

    return render(request, 'login.html')


@require_POST
def logout_view(request):
    """
    Logout view that only accepts POST requests for CSRF protection.
    Use a form with method="POST" to log out users securely.
    """
<<<<<<< HEAD
=======
    # Decorator ensures only GET or POST reaches here
>>>>>>> e9830a3b
    logout(request)
    messages.success(request, 'You have been successfully logged out.')
    # Use absolute redirect to avoid double prefix issue in admin
    # Build absolute URL using request scheme and host
<<<<<<< HEAD
=======
    from django.urls import reverse  # Keep inline - only used here
>>>>>>> e9830a3b
    landing_url = reverse('landing')
    absolute_url = request.build_absolute_uri(landing_url)
    return HttpResponseRedirect(absolute_url)


@login_required
def dashboard(request):
    """
    Render the user dashboard (protected view).

    This view requires authentication. Users must be logged in to access.
    Unauthenticated users are redirected to the login page.
    """
    # Check if user has completed onboarding
    has_completed_onboarding = False
    user_profile = None
    try:
        user_profile = UserProfile.objects.get(user=request.user)
        has_completed_onboarding = user_profile.has_completed_onboarding
    except UserProfile.DoesNotExist:
        has_completed_onboarding = False
    
    # Clean up stale onboarding session data
    # (Prevents redirect issues on return visits with persistent sessions)
    if 'onboarding_attempt_id' in request.session:
        try:
            attempt_id = request.session['onboarding_attempt_id']
            attempt = OnboardingAttempt.objects.get(id=attempt_id)
            
            # If attempt is already linked to this user, clear the session
            if attempt.user == request.user:
<<<<<<< HEAD
                request.session.pop('onboarding_attempt_id', None)
                logger.info('Cleared stale onboarding session for user %s on dashboard', request.user.username)
        except OnboardingAttempt.DoesNotExist:
            # Invalid attempt ID, clear it
            logger.warning('Invalid onboarding attempt ID in session for user %s, clearing', request.user.username)
            request.session.pop('onboarding_attempt_id', None)
        except (KeyError, AttributeError, ValueError) as e:
            # Any other error, clear it to be safe
=======
                del request.session['onboarding_attempt_id']
                logger.info('Cleared stale onboarding session for user %s on dashboard',
                            request.user.username)
        except OnboardingAttempt.DoesNotExist:
            # Invalid attempt ID, clear it
            del request.session['onboarding_attempt_id']
        except Exception as e:  # pylint: disable=broad-exception-caught
            # Catch-all for safety: clear session data on any error
>>>>>>> e9830a3b
            logger.error('Error checking onboarding session on dashboard: %s', str(e))
            if 'onboarding_attempt_id' in request.session:
                request.session.pop('onboarding_attempt_id', None)
    
    context = {
        'has_completed_onboarding': has_completed_onboarding,
        'user_profile': user_profile
    }
    return render(request, 'dashboard.html', context)


def progress_view(request):
    """
    Display user progress dashboard or call-to-action for guests.

    Authenticated users: Shows learning statistics including weekly and total metrics
    - Weekly: minutes studied, lessons completed, quiz accuracy
    - Total: cumulative minutes, lessons, quizzes, overall accuracy
    - Onboarding: proficiency level and assessment results

    Unauthenticated users: Shows placeholder UI with call-to-action to sign up

    Auto-creates UserProgress record on first access for new users.
    """
    if request.user.is_authenticated:
        # Get or create user progress record
        user_progress, _ = UserProgress.objects.get_or_create(user=request.user)

        # Get weekly stats
        weekly_stats = user_progress.get_weekly_stats()

        # Get onboarding/profile information
        user_profile = None
        latest_attempt = None
        try:
            user_profile = UserProfile.objects.get(user=request.user)
            # Get most recent completed onboarding attempt
            latest_attempt = OnboardingAttempt.objects.filter(
                user=request.user,
                completed_at__isnull=False
            ).first()
        except UserProfile.DoesNotExist:
            pass

        # Prepare context for authenticated users
        context = {
            'weekly_minutes': weekly_stats['weekly_minutes'],
            'weekly_lessons': weekly_stats['weekly_lessons'],
            'weekly_accuracy': weekly_stats['weekly_accuracy'],
            'total_minutes': user_progress.total_minutes_studied,
            'total_lessons': user_progress.total_lessons_completed,
            'total_quizzes': user_progress.total_quizzes_taken,
            'overall_accuracy': user_progress.overall_quiz_accuracy,
            'user_profile': user_profile,
            'latest_onboarding_attempt': latest_attempt,
        }
    else:
        # Context for guest users (all None/empty)
        context = {
            'weekly_minutes': None,
            'weekly_lessons': None,
            'weekly_accuracy': None,
            'total_minutes': None,
            'total_lessons': None,
            'total_quizzes': None,
            'overall_accuracy': None,
            'user_profile': None,
            'latest_onboarding_attempt': None,
        }

    return render(request, 'progress.html', context)


@login_required
def account_view(request):
    """
    User account management page.

    Allows authenticated users to update:
    - Email address
    - Username
    - Password

    GET: Display account management form with current user information
    POST: Process account updates with validation

    Security features:
    - Requires authentication (@login_required)
    - Password validation for password changes
    - Email format validation
    - Username uniqueness validation
    - Current password required for email/password changes
    """
    if request.method == 'POST':
        action = request.POST.get('action')

        if action == 'update_email':
            new_email = request.POST.get('new_email', '').strip()
            current_password = request.POST.get('current_password')

            # Verify current password
            if not request.user.check_password(current_password):
                messages.error(request, 'Current password is incorrect.')
                return render(request, 'account.html')

            # Validate email format
            try:
                django_validate_email(new_email)
            except ValidationError:
                messages.error(request, 'Please enter a valid email address.')
                return render(request, 'account.html')

            # Check if email already exists
            if User.objects.filter(email=new_email).exclude(id=request.user.id).exists():
                messages.error(request, 'This email is already in use by another account.')
                return render(request, 'account.html')

            # Update email
            request.user.email = new_email
            request.user.save()
            messages.success(request, 'Email address updated successfully!')
            logger.info('Email updated for user: %s from IP: %s',
                       request.user.username, get_client_ip(request))

        elif action == 'update_name':
            first_name = request.POST.get('first_name', '').strip()
            last_name = request.POST.get('last_name', '').strip()

            # Validate first name
            if not first_name:
                messages.error(request, 'First name cannot be empty.')
                return render(request, 'account.html')

            # Update name
            request.user.first_name = first_name
            request.user.last_name = last_name
            request.user.save()
            messages.success(request, 'Name updated successfully!')
            logger.info('Name updated for user: %s from IP: %s',
                       request.user.username, get_client_ip(request))

        elif action == 'update_username':
            new_username = request.POST.get('new_username', '').strip()

            # Validate username
            if not new_username:
                messages.error(request, 'Username cannot be empty.')
                return render(request, 'account.html')

            # Check if username already exists
            if User.objects.filter(username=new_username).exclude(id=request.user.id).exists():
                messages.error(request, 'This username is already taken.')
                return render(request, 'account.html')

            # Update username
            old_username = request.user.username
            request.user.username = new_username
            request.user.save()
            messages.success(request, f'Username updated from "{old_username}" to "{new_username}"!')
            logger.info('Username updated from %s to %s from IP: %s',
                       old_username, new_username, get_client_ip(request))

        elif action == 'update_password':
            current_password = request.POST.get('current_password_pwd')
            new_password = request.POST.get('new_password')
            confirm_password = request.POST.get('confirm_password')

            # Verify current password
            if not request.user.check_password(current_password):
                messages.error(request, 'Current password is incorrect.')
                return render(request, 'account.html')

            # Validate passwords match
            if new_password != confirm_password:
                messages.error(request, 'New passwords do not match.')
                return render(request, 'account.html')

            # Validate password strength
            try:
                validate_password(new_password, user=request.user)
            except ValidationError as e:
                for error in e.messages:
                    messages.error(request, error)
                return render(request, 'account.html')

            # Update password
            request.user.set_password(new_password)
            request.user.save()

            # Update session auth hash to keep user logged in
            # This prevents invalidating the current session after password change
            from django.contrib.auth import update_session_auth_hash
            update_session_auth_hash(request, request.user)

            messages.success(request, 'Password updated successfully!')
            logger.info('Password updated for user: %s from IP: %s',
                       request.user.username, get_client_ip(request))

        elif action == 'update_avatar':
            from .forms import AvatarUploadForm

            try:
                # Get or create user profile
                try:
                    profile = request.user.profile
                except UserProfile.DoesNotExist:
                    profile = UserProfile.objects.create(user=request.user)

                form = AvatarUploadForm(request.POST, request.FILES, instance=profile)

                if form.is_valid():
                    form.save()
                    messages.success(request, 'Avatar updated successfully!')
                    logger.info('Avatar updated for user: %s from IP: %s',
                               request.user.username, get_client_ip(request))
                else:
                    for error_list in form.errors.values():
                        for error in error_list:
                            messages.error(request, error)
<<<<<<< HEAD
            except (IOError, OSError, ValidationError, ValueError) as e:
                # Log the full exception for debugging
=======
            except Exception as e:  # pylint: disable=broad-exception-caught
                # Catch-all for safety: log avatar upload failures
>>>>>>> e9830a3b
                logger.error('Avatar upload failed for user %s: %s',
                           request.user.username, str(e), exc_info=True)
                messages.error(request, 'Avatar upload failed. Please try again.')

    return render(request, 'account.html')


def forgot_password_view(request):
    """
    Handle forgot password requests.

    GET: Display forgot password form
    POST: Send password reset email if account exists

    Security features:
    - Only sends email if account exists (but doesn't confirm to prevent enumeration)
    - Generates secure token for password reset
    - Token expires after PASSWORD_RESET_TIMEOUT (20 minutes)
    - Logs password reset requests with IP addresses
    - Error handling for email sending failures
    - Rate limiting: 5 requests per 5 minutes per IP address
    """
    if request.method == 'POST':
        # Check rate limit (5 requests per 5 minutes)
        is_allowed, _attempts_remaining, retry_after = check_rate_limit(
            request, 'password_reset', limit=5, period=300
        )

        if not is_allowed:
            messages.error(
                request,
                f'Too many password reset attempts. Please try again in {retry_after // 60} minutes.'
            )
            return render(request, 'forgot_password.html')

        email = request.POST.get('email', '').strip()

        try:
            user = User.objects.get(email=email)

            # Generate password reset token
            token = default_token_generator.make_token(user)
            uid = urlsafe_base64_encode(force_bytes(user.pk))

            # Build password reset URL
            reset_url = request.build_absolute_uri(
                f'/reset-password/{uid}/{token}/'
            )

            # Render simulated email (for college project - no real SMTP)
            from django.template.loader import render_to_string
            email_content = render_to_string('emails/password_reset_email.txt', {
                'user': user,
                'reset_url': reset_url,
                'site_name': 'Language Learning Platform',
            })

            # Show simulated email in styled box
            return render(request, 'forgot_password.html', {
                'simulated_email': {
                    'to': user.email,
                    'subject': 'Password Reset - Language Learning Platform',
                    'content': email_content,
                }
            })

        except User.DoesNotExist:
            # Log failed attempt but don't inform user (prevent enumeration)
            logger.warning('Password reset attempted for non-existent email: %s from IP: %s',
                          email, get_client_ip(request))

        # Always show success message (don't reveal if email exists or sending failed)
        messages.success(request, 'If an account with that email exists, a password reset link has been sent. Please check your email.')

    return render(request, 'forgot_password.html')


def reset_password_view(request, uidb64, token):
    """
    Handle password reset with token verification.

    Verifies the token and allows user to set a new password.

    Security features:
    - Validates token and user ID
    - Checks token expiration
    - Validates new password strength
    - Auto-logs in user after successful reset
    """
    try:
        uid = force_str(urlsafe_base64_decode(uidb64))
        user = User.objects.get(pk=uid)
    except (TypeError, ValueError, OverflowError, User.DoesNotExist):
        user = None

    if user is not None and default_token_generator.check_token(user, token):
        if request.method == 'POST':
            new_password = request.POST.get('new_password')
            confirm_password = request.POST.get('confirm_password')

            # Validate passwords match
            if new_password != confirm_password:
                messages.error(request, 'Passwords do not match.')
                return render(request, 'reset_password.html', {'valid_link': True})

            # Validate password strength
            try:
                validate_password(new_password, user=user)
            except ValidationError as e:
                for error in e.messages:
                    messages.error(request, error)
                return render(request, 'reset_password.html', {'valid_link': True})

            # Set new password
            user.set_password(new_password)
            user.save()

            # Log the user in
            login(request, user)

            messages.success(request, 'Your password has been reset successfully!')
            logger.info('Password reset completed for user: %s from IP: %s',
                       user.username, get_client_ip(request))
            return redirect('landing')

        return render(request, 'reset_password.html', {'valid_link': True})
    # Invalid or expired token
    messages.error(request, 'This password reset link is invalid or has expired.')
    return render(request, 'reset_password.html', {'valid_link': False})


def forgot_username_view(request):
    """
    Handle forgot username requests.

    GET: Display forgot username form
    POST: Send username reminder email if account exists

    Security features:
    - Only sends email if account exists (but doesn't confirm to prevent enumeration)
    - Logs username recovery requests with IP addresses
    - Error handling for email sending failures
    - Rate limiting: 5 requests per 5 minutes per IP address
    """
    if request.method == 'POST':
        # Check rate limit (5 requests per 5 minutes)
        is_allowed, _attempts_remaining, retry_after = check_rate_limit(
            request, 'username_reminder', limit=5, period=300
        )

        if not is_allowed:
            messages.error(
                request,
                f'Too many username reminder attempts. Please try again in {retry_after // 60} minutes.'
            )
            return render(request, 'forgot_username.html')

        email = request.POST.get('email', '').strip()

        try:
            user = User.objects.get(email=email)

            # Build login URL
            login_url = request.build_absolute_uri('/login/')

            # Render simulated email (for college project - no real SMTP)
            from django.template.loader import render_to_string
            email_content = render_to_string('emails/username_reminder_email.txt', {
                'user': user,
                'site_name': 'Language Learning Platform',
                'login_url': login_url,
            })

            # Show simulated email in styled box
            return render(request, 'forgot_username.html', {
                'simulated_email': {
                    'to': user.email,
                    'subject': 'Username Reminder - Language Learning Platform',
                    'content': email_content,
                }
            })

        except User.DoesNotExist:
            # Log failed attempt but don't inform user (prevent enumeration)
            logger.warning('Username reminder attempted for non-existent email: %s from IP: %s',
                          email, get_client_ip(request))

        # Always show success message (don't reveal if email exists or sending failed)
        messages.success(request, 'If an account with that email exists, a username reminder has been sent. Please check your email.')

    return render(request, 'forgot_username.html')


# =============================================================================
# ONBOARDING ASSESSMENT VIEWS
# =============================================================================

@block_if_onboarding_completed
def onboarding_welcome(request):
    """
    Landing page for onboarding assessment.
    
    Explains the assessment, shows start button.
    Available to all users (guests and authenticated).
    
    Users who have already completed onboarding are redirected to dashboard.
    """
    user_profile = None
    if request.user.is_authenticated:
        user_profile, _ = UserProfile.objects.get_or_create(user=request.user)
    
    context = {
        'user_profile': user_profile
    }
    return render(request, 'onboarding/welcome.html', context)


@block_if_onboarding_completed
def onboarding_quiz(request):
    """
    Display the onboarding quiz with 10 questions.
    
    GET: Load questions, create attempt, render quiz
    
    For guests: Generates session key for tracking
    For authenticated: Links attempt to user
    
    Creates OnboardingAttempt with started_at timestamp.
    """
    # Get questions for language (Spanish default)
    language = request.GET.get('language', 'Spanish')
    service = OnboardingService()
    questions = service.get_questions_for_language(language)
    
    if questions.count() != 10:
        messages.error(request, f'Assessment not available for {language}. Please contact support.')
        return redirect('onboarding_welcome')
    
    # Ensure session exists for guests
    if not request.session.session_key:
        request.session.create()
    
    # Create OnboardingAttempt
    attempt = OnboardingAttempt.objects.create(
        user=request.user if request.user.is_authenticated else None,
        session_key=request.session.session_key,
        language=language
    )
    
    # Store attempt_id in session for later retrieval
    request.session['onboarding_attempt_id'] = attempt.id
    
    context = {
        'questions': questions,
        'attempt_id': attempt.id,
        'language': language,
        'is_guest': not request.user.is_authenticated
    }
    
    return render(request, 'onboarding/quiz.html', context)


def submit_onboarding(request):
    """
    Process onboarding quiz submission (AJAX endpoint).
    
    POST: Accept answers, calculate level, update profile
    
    Expects JSON:
    {
        "attempt_id": 123,
        "answers": [
            {"question_id": 1, "answer": "B", "time_taken": 15},
            ...
        ]
    }
    
    Returns JSON:
    {
        "success": true,
        "level": "A2",
        "score": 12,
        "total": 19,
        "percentage": 63.2,
        "redirect_url": "/onboarding/results/?attempt=123"
    }
    """
    if request.method != 'POST':
        return JsonResponse({'success': False, 'error': 'POST required'}, status=405)
    
    try:
        data = json.loads(request.body)
        attempt_id = data.get('attempt_id')
        answers = data.get('answers', [])
        
        # Validate input
        if not attempt_id or not answers:
            return JsonResponse({'success': False, 'error': 'Missing required fields'}, status=400)
        
        if len(answers) != 10:
            return JsonResponse({'success': False, 'error': 'Must answer all 10 questions'}, status=400)
        
        # Get attempt
        try:
            attempt = OnboardingAttempt.objects.get(id=attempt_id)
        except OnboardingAttempt.DoesNotExist:
            return JsonResponse({'success': False, 'error': 'Invalid attempt ID'}, status=404)
        
        # Check if already completed
        if attempt.completed_at:
            return JsonResponse({'success': False, 'error': 'Assessment already submitted'}, status=400)
        
        # Process answers and calculate score
        answers_data = []
        total_score = 0
        total_possible = 0
        
        for answer_item in answers:
            question_id = answer_item.get('question_id')
            user_answer = answer_item.get('answer', '').strip().upper()
            time_taken = answer_item.get('time_taken', 0)
            
            try:
                question = OnboardingQuestion.objects.get(id=question_id)
            except OnboardingQuestion.DoesNotExist:
                return JsonResponse({'success': False, 'error': f'Invalid question ID: {question_id}'}, status=400)
            
            # Check if answer is correct
            is_correct = user_answer == question.correct_answer.upper()
            
            # Save answer
            OnboardingAnswer.objects.create(
                attempt=attempt,
                question=question,
                user_answer=user_answer,
                is_correct=is_correct,
                time_taken_seconds=time_taken
            )
            
            # Track for level calculation
            answers_data.append({
                'difficulty_level': question.difficulty_level,
                'is_correct': is_correct,
                'difficulty_points': question.difficulty_points,
                'question_number': question.question_number
            })
            
            # Calculate score
            total_possible += question.difficulty_points
            if is_correct:
                total_score += question.difficulty_points
        
        # Calculate proficiency level
        service = OnboardingService()
        calculated_level = service.calculate_proficiency_level(answers_data)
        
        # Update attempt
        attempt.calculated_level = calculated_level
        attempt.total_score = total_score
        attempt.total_possible = total_possible
        attempt.completed_at = timezone.now()
        attempt.save()
        
        # For authenticated users, update profile AND stats
        if request.user.is_authenticated:
            user_profile, _created = UserProfile.objects.get_or_create(user=request.user)
            user_profile.proficiency_level = calculated_level
            user_profile.has_completed_onboarding = True
            user_profile.onboarding_completed_at = timezone.now()
            user_profile.save()
            
            # Create QuizResult for stats tracking
            QuizResult.objects.create(
                user=request.user,
                quiz_id=f'onboarding_{attempt.language}',
                quiz_title=f'{attempt.language} Placement Assessment',
                score=total_score,
                total_questions=total_possible
            )
            
            # Calculate total time from all answers
            total_time_minutes = sum(
                answer_item.get('time_taken', 0) for answer_item in answers
            ) // 60  # Convert seconds to minutes
            
            # Update UserProgress
            user_progress, _ = UserProgress.objects.get_or_create(user=request.user)
            user_progress.total_minutes_studied += total_time_minutes
            user_progress.total_quizzes_taken += 1
            user_progress.overall_quiz_accuracy = user_progress.calculate_quiz_accuracy()
            user_progress.save()
            
<<<<<<< HEAD
            logger.info('Onboarding completed for user %s: %s (%s/%s)', request.user.username, calculated_level, total_score, total_possible)
        else:
            # For guests, store attempt_id in session
            request.session['onboarding_attempt_id'] = attempt.id
            logger.info('Onboarding completed for guest session %s: %s (%s/%s)', attempt.session_key, calculated_level, total_score, total_possible)
=======
            logger.info('Onboarding completed for user %s: %s (%s/%s)',
                        request.user.username, calculated_level, total_score, total_possible)
        else:
            # For guests, store attempt_id in session
            request.session['onboarding_attempt_id'] = attempt.id
            logger.info('Onboarding completed for guest session %s: %s (%s/%s)',
                        attempt.session_key, calculated_level, total_score, total_possible)
>>>>>>> e9830a3b
        
        # Calculate percentage
        percentage = round((total_score / total_possible * 100), 1) if total_possible > 0 else 0
        
        return JsonResponse({
            'success': True,
            'level': calculated_level,
            'score': total_score,
            'total': total_possible,
            'percentage': percentage,
            'redirect_url': f'/onboarding/results/?attempt={attempt.id}'
        })
        
    except json.JSONDecodeError:
        return JsonResponse({'success': False, 'error': 'Invalid JSON'}, status=400)
<<<<<<< HEAD
    except (KeyError, ValueError, AttributeError, TypeError) as e:
=======
    except Exception as e:  # pylint: disable=broad-exception-caught
        # Catch-all for safety: return 500 on unexpected errors
>>>>>>> e9830a3b
        logger.error('Error processing onboarding submission: %s', str(e))
        return JsonResponse({'success': False, 'error': 'Internal server error'}, status=500)


def onboarding_results(request):
    """
    Display onboarding assessment results.
    
    Shows:
    - Calculated proficiency level with badge
    - Score breakdown (total and by level)
    - Explanation of level
    - Next steps (dashboard for authenticated, signup for guests)
    
    GET params:
    - attempt: OnboardingAttempt ID
    
    Falls back to session storage for guests.
    """
    # Get attempt ID from query param or session
    attempt_id = request.GET.get('attempt')
    if not attempt_id:
        attempt_id = request.session.get('onboarding_attempt_id')
    
    # For logged-in users, if no attempt ID or attempt already linked, redirect to home
    if request.user.is_authenticated and not attempt_id:
        messages.info(request, 'Assessment already completed. Check your dashboard for your level.')
        return redirect('dashboard')
    
    if not attempt_id:
        messages.error(request, 'No assessment results found. Please take the assessment first.')
        return redirect('onboarding_welcome')
    
    try:
        attempt = OnboardingAttempt.objects.get(id=attempt_id)
    except OnboardingAttempt.DoesNotExist:
        messages.error(request, 'Assessment results not found.')
        return redirect('onboarding_welcome')
    
    # Check if attempt is completed
    if not attempt.completed_at:
        messages.error(request, 'Assessment not yet completed.')
        return redirect('onboarding_quiz')
    
    # Get answer breakdown by level
    answers = attempt.answers.all()
    breakdown = {
        'A1': {'correct': 0, 'total': 0},
        'A2': {'correct': 0, 'total': 0},
        'B1': {'correct': 0, 'total': 0}
    }
    
    for answer in answers:
        level = answer.question.difficulty_level
        breakdown[level]['total'] += 1
        if answer.is_correct:
            breakdown[level]['correct'] += 1
    
    # Calculate percentages for each level
    for level, data in breakdown.items():
        if data['total'] > 0:
            data['percentage'] = round(
                (data['correct'] / data['total']) * 100, 1
            )
        else:
            breakdown[level]['percentage'] = 0
    
    # Level descriptions
    level_descriptions = {
        'A1': 'Beginner - You can understand and use familiar everyday expressions and very basic phrases.',
        'A2': 'Elementary - You can understand sentences and frequently used expressions related to everyday topics.',
        'B1': 'Intermediate - You can understand the main points of clear standard input on familiar matters and produce simple connected text.'
    }
    
    # Get user profile if authenticated
    user_profile = None
    if request.user.is_authenticated:
        try:
            user_profile = UserProfile.objects.get(user=request.user)
        except UserProfile.DoesNotExist:
            pass
    
    context = {
        'attempt': attempt,
        'breakdown': breakdown,
        'level_description': level_descriptions.get(attempt.calculated_level, ''),
        'percentage': attempt.score_percentage,
        'user_profile': user_profile,
        'is_guest': not request.user.is_authenticated
    }
    
    return render(request, 'onboarding/results.html', context)

# =============================================================================
# LESSON VIEWS
# =============================================================================

def lessons_list(request):
    """Display list of all available lessons."""
    lessons = Lesson.objects.filter(is_published=True).order_by('order', 'id')
    return render(request, 'lessons_list.html', {'lessons': lessons})


def lesson_detail(request, lesson_id):
    """Display lesson detail with flashcards."""
    lesson = get_object_or_404(Lesson, id=lesson_id, is_published=True)
    cards = lesson.cards.all()
    context = {'lesson': lesson, 'cards': cards}
    return render(request, 'lessons/lesson_detail.html', context)


def lesson_quiz(request, lesson_id):
    """Display quiz for a specific lesson."""
    lesson = get_object_or_404(Lesson, id=lesson_id, is_published=True)
    questions = lesson.quiz_questions.all()
    qlist = []
    for q in questions:
        qlist.append({
            'id': q.id,
            'order': q.order,
            'question': q.question,
            'options': q.options,
        })
    # Use dynamic template based on lesson slug
    template_name = f'lessons/{lesson.slug}/quiz.html'
    return render(request, template_name, {'lesson': lesson, 'questions': qlist})


@require_http_methods(["POST"])
def submit_lesson_quiz(request, lesson_id):
    """Process lesson quiz submission."""
    lesson = get_object_or_404(Lesson, id=lesson_id, is_published=True)

    # Accept JSON body or regular POST
    try:
        if request.content_type == 'application/json':
            payload = json.loads(request.body.decode('utf-8'))
        else:
            payload = request.POST.dict()
    except (json.JSONDecodeError, UnicodeDecodeError):
        logger.warning("Invalid JSON payload in quiz submission for lesson %s", lesson_id)
        return JsonResponse({'error': 'Invalid JSON format'}, status=400)

    answers = payload.get('answers')

    # Handle answers as JSON string (for backwards compatibility with form-encoded submissions)
    if answers and isinstance(answers, str):
        try:
            answers = json.loads(answers)
        except (json.JSONDecodeError, TypeError):
            logger.warning("Failed to parse answers JSON string for lesson %s", lesson_id)
            return JsonResponse({'error': 'Invalid answers format - must be valid JSON'}, status=400)

    if not answers or not isinstance(answers, list):
        return JsonResponse({'error': 'No answers provided or invalid format'}, status=400)

    # Fetch all quiz questions for this lesson in one query (performance optimization)
    # Create a dictionary for O(1) lookup by question ID
    questions = {q.id: q for q in LessonQuizQuestion.objects.filter(lesson=lesson)}

    # Evaluate answers
    score = 0
    total = 0
    for a in answers:
        # Skip non-dict elements (security: handle malformed payloads gracefully)
        if not isinstance(a, dict):
            continue

        qid = a.get('question_id') or a.get('id')
        sel = a.get('selected_index') if 'selected_index' in a else a.get('selected')

        # Skip if missing required fields
        if qid is None or sel is None:
            continue

        # Lookup question from pre-fetched dictionary (O(1) instead of database query)
        q = questions.get(qid)
        if not q:
            # Question ID not found or doesn't belong to this lesson
            continue

        total += 1
        if int(sel) == int(q.correct_index):
            score += 1

    attempt = LessonAttempt.objects.create(
        lesson=lesson,
        user=request.user if request.user.is_authenticated else None,
        score=score,
        total=total
    )

    # Track stats for authenticated users
    if request.user.is_authenticated:
        # Create QuizResult for stats tracking
        QuizResult.objects.create(
            user=request.user,
            quiz_id=f'lesson_{lesson.id}',
            quiz_title=lesson.title,
            score=score,
            total_questions=total
        )
        
        # Create LessonCompletion record
        LessonCompletion.objects.create(
            user=request.user,
            lesson_id=str(lesson.id),
            lesson_title=lesson.title,
            duration_minutes=5  # Estimated time per lesson quiz
        )

        # Award XP for lesson completion (Sprint 3 - Issue #17)
        base_xp = 50  # Base XP per lesson
        bonus_xp = 10 if total > 0 and score == total else 0  # Bonus for perfect score
        total_xp_awarded = base_xp + bonus_xp

<<<<<<< HEAD
        # Safely get or create profile (defensive programming)
        try:
            profile = request.user.profile
        except UserProfile.DoesNotExist:
            # Profile should exist (auto-created by signal), but create if missing
            profile = UserProfile.objects.create(user=request.user)
            logger.warning('UserProfile was missing for user %s, created new profile', request.user.username)

        # Award XP with error handling
        try:
            xp_result = profile.award_xp(total_xp_awarded)
            logger.info(
                'XP awarded: %s earned %s XP (Level %s -> %s)',
                request.user.username,
                xp_result["xp_awarded"],
                xp_result["old_level"],
                xp_result["new_level"] or xp_result["old_level"]
            )
        except (ValueError, TypeError) as e:
            # XP awarding failed, log but don't block lesson completion
            logger.error('Failed to award XP for user %s: %s', request.user.username, str(e))
            xp_result = None
=======
        profile = request.user.profile
        xp_result = profile.award_xp(total_xp_awarded)

        logger.info(
            'XP awarded: %s earned %s XP (Level %s -> %s)',
            request.user.username,
            xp_result["xp_awarded"],
            xp_result["old_level"],
            xp_result["new_level"] or xp_result["old_level"]
        )
>>>>>>> e9830a3b

        # Update UserProgress
        user_progress, _ = UserProgress.objects.get_or_create(user=request.user)
        user_progress.total_quizzes_taken += 1
        user_progress.total_lessons_completed += 1
        user_progress.overall_quiz_accuracy = user_progress.calculate_quiz_accuracy()
        user_progress.save()
<<<<<<< HEAD

        logger.info('Lesson quiz completed: %s - %s: %s/%s', request.user.username, lesson.title, score, total)
=======
        
        logger.info('Lesson quiz completed: %s - %s: %s/%s',
                    request.user.username, lesson.title, score, total)
>>>>>>> e9830a3b

    # If request from JS expect JSON
    if request.content_type == 'application/json' or request.headers.get('X-Requested-With') == 'XMLHttpRequest':
        response_data = {
            'success': True,
            'score': score,
            'total': total,
            'attempt_id': attempt.id,
            'redirect_url': reverse('lesson_results', args=[lesson.id, attempt.id])
        }

        # Add XP info for authenticated users (Sprint 3 - Issue #17)
<<<<<<< HEAD
        if request.user.is_authenticated and xp_result is not None:
=======
        if request.user.is_authenticated:
>>>>>>> e9830a3b
            response_data['xp'] = {
                'awarded': xp_result['xp_awarded'],
                'total': xp_result['total_xp'],
                'leveled_up': xp_result['leveled_up'],
                'new_level': xp_result['new_level'],
                'old_level': xp_result['old_level']
            }

        return JsonResponse(response_data)
    return redirect('lesson_results', lesson_id=lesson.id, attempt_id=attempt.id)


def lesson_results(request, lesson_id, attempt_id):
    """Display results for a completed lesson quiz."""
    lesson = get_object_or_404(Lesson, id=lesson_id)
    attempt = get_object_or_404(LessonAttempt, id=attempt_id, lesson=lesson)
    next_lesson = lesson.next_lesson
    context = {'lesson': lesson, 'attempt': attempt, 'next_lesson': next_lesson}
    # Use dynamic template based on lesson slug
    template_name = f'lessons/{lesson.slug}/results.html'
    return render(request, template_name, context)<|MERGE_RESOLUTION|>--- conflicted
+++ resolved
@@ -27,11 +27,7 @@
 from django.contrib.auth.tokens import default_token_generator
 from django.core.exceptions import ValidationError
 from django.core.validators import validate_email as django_validate_email
-<<<<<<< HEAD
 from django.db import DatabaseError, IntegrityError
-=======
-from django.db import IntegrityError
->>>>>>> e9830a3b
 from django.http import HttpResponseRedirect, JsonResponse
 from django.shortcuts import get_object_or_404, redirect, render
 from django.urls import reverse
@@ -369,11 +365,7 @@
             logger.info('Retrying email send in %s seconds...', wait_time)
             time.sleep(wait_time)
 
-<<<<<<< HEAD
     # If loop completes without success, return False
-=======
-    # All retries exhausted (should not reach here as last attempt returns False)
->>>>>>> e9830a3b
     return False
 
 
@@ -506,13 +498,7 @@
         if user is not None:
             login(request, user)
             # Log successful login
-<<<<<<< HEAD
             logger.info('Successful login: %s from IP: %s', username, get_client_ip(request))
-=======
-            logger.info(
-                'Successful login: %s from IP: %s', username, get_client_ip(request)
-            )
->>>>>>> e9830a3b
             
             # Check if user completed onboarding as a guest (only redirect if it's unlinked)
             onboarding_attempt_id = request.session.get('onboarding_attempt_id')
@@ -567,7 +553,6 @@
                         
                         # Redirect to results page with attempt ID in URL
                         messages.success(request, f'Welcome back, {user.first_name or user.username}! Your assessment results have been saved.')
-<<<<<<< HEAD
                         results_url = f"{reverse('onboarding_results')}?attempt={attempt.id}"
                         return redirect(results_url)
 
@@ -580,19 +565,6 @@
                     logger.warning('Onboarding attempt %s not found, cleared session', onboarding_attempt_id)
                 except (ValueError, TypeError, AttributeError) as e:
                     # Handle data/attribute errors gracefully
-=======
-                        return redirect(f'/onboarding/results/?attempt={attempt.id}')
-
-                    # Attempt already linked - clear stale session data and continue normal flow
-                    del request.session['onboarding_attempt_id']
-                    logger.info('Cleared stale onboarding session for user %s', user.username)
-                except OnboardingAttempt.DoesNotExist:
-                    # Clear invalid session data
-                    del request.session['onboarding_attempt_id']
-                    logger.warning('Onboarding attempt %s not found, cleared session', onboarding_attempt_id)
-                except Exception as e:  # pylint: disable=broad-exception-caught
-                    # Catch-all for safety: log any unexpected errors during onboarding link
->>>>>>> e9830a3b
                     logger.error('Error linking onboarding attempt to user: %s', str(e))
             
             messages.success(request, f'Welcome back, {user.first_name or user.username}!')
@@ -608,7 +580,6 @@
 
             # Redirect to dashboard (home for authenticated users)
             return redirect('dashboard')
-<<<<<<< HEAD
 
         # Log failed login attempt (incorrect password)
         logger.warning(
@@ -616,15 +587,6 @@
             username, get_client_ip(request)
         )
         messages.error(request, 'Invalid username/email or password.')
-=======
-        else:
-            # Log failed login attempt (incorrect password)
-            logger.warning(
-                'Failed login attempt - incorrect password for: %s from IP: %s',
-                username, get_client_ip(request)
-            )
-            messages.error(request, 'Invalid username/email or password.')
->>>>>>> e9830a3b
 
     return render(request, 'login.html')
 
@@ -713,13 +675,8 @@
             logger.error('IntegrityError during user creation: %s from IP: %s', str(e), get_client_ip(request))
             messages.error(request, 'An error occurred while creating your account. Please try again.')
             return render(request, 'login.html')
-<<<<<<< HEAD
         except (ValueError, TypeError, ValidationError, DatabaseError) as e:
             # Log unexpected validation/data/database errors for debugging (don't expose details to user)
-=======
-        except Exception as e:  # pylint: disable=broad-exception-caught
-            # Catch-all for safety: log unexpected errors without exposing details to user
->>>>>>> e9830a3b
             from django.conf import settings
             exception_type = type(e).__name__
             logger.error('Unexpected error during user creation: %s from IP: %s', exception_type, get_client_ip(request))
@@ -782,19 +739,11 @@
                 return redirect(results_url)
             except OnboardingAttempt.DoesNotExist:
                 logger.warning('Onboarding attempt %s not found for new user %s', onboarding_attempt_id, user.username)
-<<<<<<< HEAD
                 # Continue with normal signup flow
             except (ValueError, TypeError, AttributeError) as e:
                 # Handle data/attribute errors gracefully
                 logger.error('Error linking onboarding attempt to new user %s: %s', user.username, str(e))
                 # Continue with normal signup flow - user is created, just onboarding link failed
-=======
-                # Continue with normal signup flow
-            except Exception as e:  # pylint: disable=broad-exception-caught
-                # Catch-all for safety: user is created, just onboarding link failed
-                logger.error('Error linking onboarding attempt to new user %s: %s', user.username, str(e))
-                # Continue with normal signup flow
->>>>>>> e9830a3b
         
         messages.success(request, f'Welcome to Language Learning Platform, {first_name}!')
         # Redirect to dashboard (home for authenticated users)
@@ -809,18 +758,10 @@
     Logout view that only accepts POST requests for CSRF protection.
     Use a form with method="POST" to log out users securely.
     """
-<<<<<<< HEAD
-=======
-    # Decorator ensures only GET or POST reaches here
->>>>>>> e9830a3b
     logout(request)
     messages.success(request, 'You have been successfully logged out.')
     # Use absolute redirect to avoid double prefix issue in admin
     # Build absolute URL using request scheme and host
-<<<<<<< HEAD
-=======
-    from django.urls import reverse  # Keep inline - only used here
->>>>>>> e9830a3b
     landing_url = reverse('landing')
     absolute_url = request.build_absolute_uri(landing_url)
     return HttpResponseRedirect(absolute_url)
@@ -852,7 +793,6 @@
             
             # If attempt is already linked to this user, clear the session
             if attempt.user == request.user:
-<<<<<<< HEAD
                 request.session.pop('onboarding_attempt_id', None)
                 logger.info('Cleared stale onboarding session for user %s on dashboard', request.user.username)
         except OnboardingAttempt.DoesNotExist:
@@ -861,16 +801,6 @@
             request.session.pop('onboarding_attempt_id', None)
         except (KeyError, AttributeError, ValueError) as e:
             # Any other error, clear it to be safe
-=======
-                del request.session['onboarding_attempt_id']
-                logger.info('Cleared stale onboarding session for user %s on dashboard',
-                            request.user.username)
-        except OnboardingAttempt.DoesNotExist:
-            # Invalid attempt ID, clear it
-            del request.session['onboarding_attempt_id']
-        except Exception as e:  # pylint: disable=broad-exception-caught
-            # Catch-all for safety: clear session data on any error
->>>>>>> e9830a3b
             logger.error('Error checking onboarding session on dashboard: %s', str(e))
             if 'onboarding_attempt_id' in request.session:
                 request.session.pop('onboarding_attempt_id', None)
@@ -1090,13 +1020,8 @@
                     for error_list in form.errors.values():
                         for error in error_list:
                             messages.error(request, error)
-<<<<<<< HEAD
             except (IOError, OSError, ValidationError, ValueError) as e:
                 # Log the full exception for debugging
-=======
-            except Exception as e:  # pylint: disable=broad-exception-caught
-                # Catch-all for safety: log avatar upload failures
->>>>>>> e9830a3b
                 logger.error('Avatar upload failed for user %s: %s',
                            request.user.username, str(e), exc_info=True)
                 messages.error(request, 'Avatar upload failed. Please try again.')
@@ -1489,21 +1414,11 @@
             user_progress.overall_quiz_accuracy = user_progress.calculate_quiz_accuracy()
             user_progress.save()
             
-<<<<<<< HEAD
             logger.info('Onboarding completed for user %s: %s (%s/%s)', request.user.username, calculated_level, total_score, total_possible)
         else:
             # For guests, store attempt_id in session
             request.session['onboarding_attempt_id'] = attempt.id
             logger.info('Onboarding completed for guest session %s: %s (%s/%s)', attempt.session_key, calculated_level, total_score, total_possible)
-=======
-            logger.info('Onboarding completed for user %s: %s (%s/%s)',
-                        request.user.username, calculated_level, total_score, total_possible)
-        else:
-            # For guests, store attempt_id in session
-            request.session['onboarding_attempt_id'] = attempt.id
-            logger.info('Onboarding completed for guest session %s: %s (%s/%s)',
-                        attempt.session_key, calculated_level, total_score, total_possible)
->>>>>>> e9830a3b
         
         # Calculate percentage
         percentage = round((total_score / total_possible * 100), 1) if total_possible > 0 else 0
@@ -1519,12 +1434,7 @@
         
     except json.JSONDecodeError:
         return JsonResponse({'success': False, 'error': 'Invalid JSON'}, status=400)
-<<<<<<< HEAD
     except (KeyError, ValueError, AttributeError, TypeError) as e:
-=======
-    except Exception as e:  # pylint: disable=broad-exception-caught
-        # Catch-all for safety: return 500 on unexpected errors
->>>>>>> e9830a3b
         logger.error('Error processing onboarding submission: %s', str(e))
         return JsonResponse({'success': False, 'error': 'Internal server error'}, status=500)
 
@@ -1741,7 +1651,6 @@
         bonus_xp = 10 if total > 0 and score == total else 0  # Bonus for perfect score
         total_xp_awarded = base_xp + bonus_xp
 
-<<<<<<< HEAD
         # Safely get or create profile (defensive programming)
         try:
             profile = request.user.profile
@@ -1764,18 +1673,6 @@
             # XP awarding failed, log but don't block lesson completion
             logger.error('Failed to award XP for user %s: %s', request.user.username, str(e))
             xp_result = None
-=======
-        profile = request.user.profile
-        xp_result = profile.award_xp(total_xp_awarded)
-
-        logger.info(
-            'XP awarded: %s earned %s XP (Level %s -> %s)',
-            request.user.username,
-            xp_result["xp_awarded"],
-            xp_result["old_level"],
-            xp_result["new_level"] or xp_result["old_level"]
-        )
->>>>>>> e9830a3b
 
         # Update UserProgress
         user_progress, _ = UserProgress.objects.get_or_create(user=request.user)
@@ -1783,14 +1680,8 @@
         user_progress.total_lessons_completed += 1
         user_progress.overall_quiz_accuracy = user_progress.calculate_quiz_accuracy()
         user_progress.save()
-<<<<<<< HEAD
 
         logger.info('Lesson quiz completed: %s - %s: %s/%s', request.user.username, lesson.title, score, total)
-=======
-        
-        logger.info('Lesson quiz completed: %s - %s: %s/%s',
-                    request.user.username, lesson.title, score, total)
->>>>>>> e9830a3b
 
     # If request from JS expect JSON
     if request.content_type == 'application/json' or request.headers.get('X-Requested-With') == 'XMLHttpRequest':
@@ -1803,11 +1694,7 @@
         }
 
         # Add XP info for authenticated users (Sprint 3 - Issue #17)
-<<<<<<< HEAD
         if request.user.is_authenticated and xp_result is not None:
-=======
-        if request.user.is_authenticated:
->>>>>>> e9830a3b
             response_data['xp'] = {
                 'awarded': xp_result['xp_awarded'],
                 'total': xp_result['total_xp'],
