--- conflicted
+++ resolved
@@ -27,11 +27,7 @@
 from django.contrib.auth.tokens import default_token_generator
 from django.core.exceptions import ValidationError
 from django.core.validators import validate_email as django_validate_email
-<<<<<<< HEAD
-from django.db import IntegrityError
-=======
 from django.db import DatabaseError, IntegrityError
->>>>>>> ef314ca7
 from django.http import HttpResponseRedirect, JsonResponse
 from django.shortcuts import get_object_or_404, redirect, render
 from django.urls import reverse
@@ -52,7 +48,6 @@
     QuizResult,
     UserProfile,
     UserProgress,
-    UserDailyQuestAttempt,
 )
 from .services.onboarding_service import OnboardingService
 
@@ -503,13 +498,7 @@
         if user is not None:
             login(request, user)
             # Log successful login
-<<<<<<< HEAD
-            logger.info(
-                'Successful login: %s from IP: %s', username, get_client_ip(request)
-            )
-=======
             logger.info('Successful login: %s from IP: %s', username, get_client_ip(request))
->>>>>>> ef314ca7
             
             # Check if user completed onboarding as a guest (only redirect if it's unlinked)
             onboarding_attempt_id = request.session.get('onboarding_attempt_id')
@@ -564,18 +553,6 @@
                         
                         # Redirect to results page with attempt ID in URL
                         messages.success(request, f'Welcome back, {user.first_name or user.username}! Your assessment results have been saved.')
-<<<<<<< HEAD
-                        return redirect(f'/onboarding/results/?attempt={attempt.id}')
-                    else:
-                        # Attempt already linked - clear stale session data and continue normal flow
-                        del request.session['onboarding_attempt_id']
-                        logger.info('Cleared stale onboarding session for user %s', user.username)
-                except OnboardingAttempt.DoesNotExist:
-                    # Clear invalid session data
-                    del request.session['onboarding_attempt_id']
-                    logger.warning('Onboarding attempt %s not found, cleared session', onboarding_attempt_id)
-                except Exception as e:
-=======
                         results_url = f"{reverse('onboarding_results')}?attempt={attempt.id}"
                         return redirect(results_url)
 
@@ -588,7 +565,6 @@
                     logger.warning('Onboarding attempt %s not found, cleared session', onboarding_attempt_id)
                 except (ValueError, TypeError, AttributeError) as e:
                     # Handle data/attribute errors gracefully
->>>>>>> ef314ca7
                     logger.error('Error linking onboarding attempt to user: %s', str(e))
             
             messages.success(request, f'Welcome back, {user.first_name or user.username}!')
@@ -764,12 +740,8 @@
             except OnboardingAttempt.DoesNotExist:
                 logger.warning('Onboarding attempt %s not found for new user %s', onboarding_attempt_id, user.username)
                 # Continue with normal signup flow
-<<<<<<< HEAD
-            except Exception as e:
-=======
             except (ValueError, TypeError, AttributeError) as e:
                 # Handle data/attribute errors gracefully
->>>>>>> ef314ca7
                 logger.error('Error linking onboarding attempt to new user %s: %s', user.username, str(e))
                 # Continue with normal signup flow - user is created, just onboarding link failed
         
@@ -821,14 +793,8 @@
             
             # If attempt is already linked to this user, clear the session
             if attempt.user == request.user:
-<<<<<<< HEAD
-                del request.session['onboarding_attempt_id']
-                logger.info('Cleared stale onboarding session for user %s on dashboard',
-                            request.user.username)
-=======
                 request.session.pop('onboarding_attempt_id', None)
                 logger.info('Cleared stale onboarding session for user %s on dashboard', request.user.username)
->>>>>>> ef314ca7
         except OnboardingAttempt.DoesNotExist:
             # Invalid attempt ID, clear it
             logger.warning('Invalid onboarding attempt ID in session for user %s, clearing', request.user.username)
@@ -1448,21 +1414,11 @@
             user_progress.overall_quiz_accuracy = user_progress.calculate_quiz_accuracy()
             user_progress.save()
             
-<<<<<<< HEAD
-            logger.info('Onboarding completed for user %s: %s (%s/%s)',
-                        request.user.username, calculated_level, total_score, total_possible)
-        else:
-            # For guests, store attempt_id in session
-            request.session['onboarding_attempt_id'] = attempt.id
-            logger.info('Onboarding completed for guest session %s: %s (%s/%s)',
-                        attempt.session_key, calculated_level, total_score, total_possible)
-=======
             logger.info('Onboarding completed for user %s: %s (%s/%s)', request.user.username, calculated_level, total_score, total_possible)
         else:
             # For guests, store attempt_id in session
             request.session['onboarding_attempt_id'] = attempt.id
             logger.info('Onboarding completed for guest session %s: %s (%s/%s)', attempt.session_key, calculated_level, total_score, total_possible)
->>>>>>> ef314ca7
         
         # Calculate percentage
         percentage = round((total_score / total_possible * 100), 1) if total_possible > 0 else 0
@@ -1478,11 +1434,7 @@
         
     except json.JSONDecodeError:
         return JsonResponse({'success': False, 'error': 'Invalid JSON'}, status=400)
-<<<<<<< HEAD
-    except Exception as e:
-=======
     except (KeyError, ValueError, AttributeError, TypeError) as e:
->>>>>>> ef314ca7
         logger.error('Error processing onboarding submission: %s', str(e))
         return JsonResponse({'success': False, 'error': 'Internal server error'}, status=500)
 
@@ -1699,15 +1651,6 @@
         bonus_xp = 10 if total > 0 and score == total else 0  # Bonus for perfect score
         total_xp_awarded = base_xp + bonus_xp
 
-<<<<<<< HEAD
-        profile = request.user.profile
-        xp_result = profile.award_xp(total_xp_awarded)
-
-        logger.info(
-            f'XP awarded: {request.user.username} earned {xp_result["xp_awarded"]} XP '
-            f'(Level {xp_result["old_level"]} -> {xp_result["new_level"] or xp_result["old_level"]})'
-        )
-=======
         # Safely get or create profile (defensive programming)
         try:
             profile = request.user.profile
@@ -1730,7 +1673,6 @@
             # XP awarding failed, log but don't block lesson completion
             logger.error('Failed to award XP for user %s: %s', request.user.username, str(e))
             xp_result = None
->>>>>>> ef314ca7
 
         # Update UserProgress
         user_progress, _ = UserProgress.objects.get_or_create(user=request.user)
@@ -1738,14 +1680,8 @@
         user_progress.total_lessons_completed += 1
         user_progress.overall_quiz_accuracy = user_progress.calculate_quiz_accuracy()
         user_progress.save()
-<<<<<<< HEAD
-        
-        logger.info('Lesson quiz completed: %s - %s: %s/%s',
-                    request.user.username, lesson.title, score, total)
-=======
 
         logger.info('Lesson quiz completed: %s - %s: %s/%s', request.user.username, lesson.title, score, total)
->>>>>>> ef314ca7
 
     # If request from JS expect JSON
     if request.content_type == 'application/json' or request.headers.get('X-Requested-With') == 'XMLHttpRequest':
@@ -1758,11 +1694,7 @@
         }
 
         # Add XP info for authenticated users (Sprint 3 - Issue #17)
-<<<<<<< HEAD
-        if request.user.is_authenticated:
-=======
         if request.user.is_authenticated and xp_result is not None:
->>>>>>> ef314ca7
             response_data['xp'] = {
                 'awarded': xp_result['xp_awarded'],
                 'total': xp_result['total_xp'],
@@ -1783,187 +1715,4 @@
     context = {'lesson': lesson, 'attempt': attempt, 'next_lesson': next_lesson}
     # Use dynamic template based on lesson slug
     template_name = f'lessons/{lesson.slug}/results.html'
-    return render(request, template_name, context)
-
-
-# ============================================================================
-# DAILY QUEST VIEWS
-# ============================================================================
-
-@login_required
-def daily_quest_view(request):
-    """
-    Show today's daily quest.
-    If completed: show results
-    If not completed: show start button
-    """
-    from datetime import date
-    from home.services.daily_quest_service import DailyQuestService
-    
-    # Generate or get today's quest
-    today = date.today()
-    quest = DailyQuestService.generate_quest_for_date(today)
-    
-    # Check if user has attempt for this quest
-    attempt = UserDailyQuestAttempt.objects.filter(
-        user=request.user,
-        daily_quest=quest
-    ).first()
-    
-    context = {
-        'quest': quest,
-        'attempt': attempt,
-    }
-    
-    return render(request, 'home/daily_quest.html', context)
-
-
-@login_required
-@require_http_methods(["POST"])
-def start_daily_quest(request):
-    """
-    Create UserDailyQuestAttempt and return quest questions.
-    POST only (AJAX).
-    """
-    from datetime import date
-    from home.services.daily_quest_service import DailyQuestService
-    
-    # Get today's quest
-    today = date.today()
-    quest = DailyQuestService.generate_quest_for_date(today)
-    
-    # Check if attempt already exists
-    existing_attempt = UserDailyQuestAttempt.objects.filter(
-        user=request.user,
-        daily_quest=quest
-    ).first()
-    
-    if existing_attempt:
-        return JsonResponse(
-            {'error': 'Quest already started'},
-            status=400
-        )
-    
-    # Create attempt
-    attempt = UserDailyQuestAttempt.objects.create(
-        user=request.user,
-        daily_quest=quest
-    )
-    
-    # Get questions
-    questions = []
-    for question in quest.questions.all():
-        q_data = {
-            'id': question.id,
-            'order': question.order,
-            'question_text': question.question_text,
-        }
-        
-        # Add format-specific fields
-        if quest.quest_type == 'flashcard':
-            q_data['answer_text'] = question.answer_text
-        elif quest.quest_type == 'quiz':
-            q_data['options'] = question.options
-            q_data['correct_index'] = question.correct_index
-        
-        questions.append(q_data)
-    
-    return JsonResponse({
-        'attempt_id': attempt.id,
-        'questions': questions,
-        'quest_type': quest.quest_type,
-        'total_questions': len(questions),
-        'xp_reward': quest.xp_reward,
-    })
-
-
-@login_required
-@require_http_methods(["POST"])
-def submit_daily_quest(request):
-    """
-    Validate answers, calculate score, award XP.
-    POST only (AJAX).
-    """
-    from datetime import date
-    from home.services.daily_quest_service import DailyQuestService
-    
-    # Get today's quest
-    today = date.today()
-    quest = DailyQuestService.generate_quest_for_date(today)
-    
-    # Get user's attempt
-    attempt = UserDailyQuestAttempt.objects.filter(
-        user=request.user,
-        daily_quest=quest
-    ).first()
-    
-    if not attempt:
-        return JsonResponse({'error': 'No attempt found'}, status=400)
-    
-    if attempt.is_completed:
-        return JsonResponse({'error': 'Quest already completed'}, status=400)
-    
-    # Validate answers
-    correct_count = 0
-    total_questions = quest.questions.count()
-
-    for question in quest.questions.all():
-        user_answer = request.POST.get(str(question.id), '').strip()
-
-        if quest.quest_type == 'flashcard':
-            # For flashcards, check if answer matches (case-insensitive)
-            if user_answer.lower() == question.answer_text.lower():
-                correct_count += 1
-        elif quest.quest_type == 'quiz':
-            # For quiz, check if selected index matches correct index
-            try:
-                selected_index = int(user_answer)
-                if selected_index == question.correct_index:
-                    correct_count += 1
-            except (ValueError, TypeError):
-                pass
-    
-    # Calculate XP
-    attempt.correct_answers = correct_count
-    attempt.total_questions = total_questions
-    xp_earned = attempt.calculate_xp()
-    attempt.xp_earned = xp_earned
-    
-    # Mark as completed
-    from django.utils import timezone
-    attempt.is_completed = True
-    attempt.completed_at = timezone.now()
-    attempt.save()
-    
-    # Award XP to user
-    request.user.profile.award_xp(xp_earned)
-    
-    return JsonResponse({
-        'success': True,
-        'correct_answers': correct_count,
-        'total_questions': total_questions,
-        'xp_earned': xp_earned,
-        'score': attempt.score,
-        'score_percentage': attempt.score_percentage,
-    })
-
-
-@login_required
-def quest_history(request):
-    """
-    Show all completed quests and total XP earned.
-    """
-    attempts = UserDailyQuestAttempt.objects.filter(
-        user=request.user,
-        is_completed=True
-    ).select_related('daily_quest').order_by('-started_at')
-    
-    # Calculate total XP from quests
-    total_quest_xp = sum(attempt.xp_earned for attempt in attempts)
-    
-    context = {
-        'attempts': attempts,
-        'total_quest_xp': total_quest_xp,
-    }
-    
-    return render(request, 'home/quest_history.html', context)+    return render(request, template_name, context)