--- conflicted
+++ resolved
@@ -75,19 +75,11 @@
     learning_motivation = models.TextField(blank=True)
 
     # XP and Leveling System (Sprint 3 - Issue #17)
-<<<<<<< HEAD
-    total_xp = models.IntegerField(
-        default=0,
-        help_text="Total experience points earned from completing lessons and quests"
-    )
-    current_level = models.IntegerField(
-=======
     total_xp = models.PositiveIntegerField(
         default=0,
         help_text="Total experience points earned from completing lessons and quests"
     )
     current_level = models.PositiveIntegerField(
->>>>>>> ef314ca7
         default=1,
         help_text="Current level based on total XP earned"
     )
@@ -265,14 +257,6 @@
         progress = (xp_in_current_level / level_xp_range) * 100
         return min(100.0, max(0.0, progress))
 
-<<<<<<< HEAD
-    def award_xp(self, amount):
-        """
-        Award XP to user and check for level up.
-
-        Args:
-            amount: XP to award (must be positive)
-=======
     @transaction.atomic
     def award_xp(self, amount):
         """
@@ -281,7 +265,6 @@
 
         Args:
             amount: XP to award (must be positive integer/float)
->>>>>>> ef314ca7
 
         Returns:
             dict: {
@@ -291,10 +274,6 @@
                 'new_level': int or None,
                 'old_level': int
             }
-<<<<<<< HEAD
-        """
-        if amount <= 0:
-=======
 
         Raises:
             TypeError: If amount is not a number
@@ -318,7 +297,6 @@
         # Zero XP is valid but no-op
         if amount == 0:
             logger.debug('Zero XP award attempted for user %s', self.user.username)
->>>>>>> ef314ca7
             return {
                 'xp_awarded': 0,
                 'total_xp': self.total_xp,
@@ -327,27 +305,6 @@
                 'old_level': self.current_level
             }
 
-<<<<<<< HEAD
-        old_level = self.current_level
-        self.total_xp += amount
-
-        # Recalculate level based on new XP
-        new_level = self.calculate_level_from_xp()
-        leveled_up = new_level > old_level
-
-        if leveled_up:
-            self.current_level = new_level
-
-        self.save()
-
-        return {
-            'xp_awarded': amount,
-            'total_xp': self.total_xp,
-            'leveled_up': leveled_up,
-            'new_level': new_level if leveled_up else None,
-            'old_level': old_level
-        }
-=======
         # Overflow protection: Check if adding amount would exceed max PositiveIntegerField
         max_positive_int = 2147483647  # 2^31 - 1
         if self.total_xp + amount > max_positive_int:
@@ -393,7 +350,6 @@
                 amount, self.user.username, str(e)
             )
             raise DatabaseError(f"Failed to award XP: {str(e)}") from e
->>>>>>> ef314ca7
 
 
 @receiver(post_save, sender=User)
@@ -698,26 +654,6 @@
     created_at = models.DateTimeField(auto_now_add=True)
     updated_at = models.DateTimeField(auto_now=True)
 
-    # Lesson type and XP (for Daily Quests)
-    lesson_type = models.CharField(
-        max_length=20,
-        choices=[
-            ('flashcard', 'Flashcard'),
-            ('quiz', 'Quiz')
-        ],
-        default='flashcard',
-        help_text="Type of lesson content"
-    )
-    xp_value = models.IntegerField(
-        default=100,
-        help_text="XP awarded for completing this lesson"
-    )
-    category = models.CharField(
-        max_length=50,
-        default='General',
-        help_text="Category of lesson (e.g., Colors, Numbers, Shapes)"
-    )
-
     # Link to next lesson
     next_lesson = models.ForeignKey(
         'self',
@@ -821,140 +757,4 @@
         """Calculate the percentage score for this lesson attempt."""
         if self.total == 0:
             return 0
-        return round((self.score / self.total) * 100, 1)
-
-
-class DailyQuest(models.Model):
-    """
-    A daily quest generated from an existing lesson.
-    One quest per day, available to all users.
-    """
-    # Identification
-    date = models.DateField(unique=True, db_index=True)
-    title = models.CharField(max_length=200)
-    description = models.TextField()
-
-    # Source and Configuration
-    based_on_lesson = models.ForeignKey(Lesson, on_delete=models.CASCADE)
-    quest_type = models.CharField(max_length=20)  # 'flashcard', 'quiz'
-
-    # Rewards
-    xp_reward = models.IntegerField()  # Calculated: lesson.xp_value * 0.75
-
-    # Metadata
-    created_at = models.DateTimeField(auto_now_add=True)
-
-    class Meta:
-        ordering = ['-date']
-        indexes = [
-            models.Index(fields=['date']),
-        ]
-        verbose_name = "Daily Quest"
-        verbose_name_plural = "Daily Quests"
-
-    def __str__(self):
-        return f"Daily Quest - {self.date} - {self.title}"
-
-
-class DailyQuestQuestion(models.Model):
-    """
-    A single question in a daily quest.
-    Format depends on quest_type (flashcard vs quiz).
-    """
-    # Relationship
-    daily_quest = models.ForeignKey(
-        DailyQuest,
-        on_delete=models.CASCADE,
-        related_name='questions'
-    )
-
-    # Question Content
-    question_text = models.TextField()
-
-    # For flashcard type
-    answer_text = models.CharField(max_length=200, blank=True)
-
-    # For quiz type
-    options = models.JSONField(default=list, blank=True)
-    correct_index = models.IntegerField(null=True, blank=True)
-
-    # Ordering
-    order = models.IntegerField()  # 1-5
-
-    # Metadata
-    difficulty_level = models.CharField(max_length=10, default='medium')
-
-    class Meta:
-        ordering = ['order']
-        unique_together = [['daily_quest', 'order']]
-        constraints = [
-            models.CheckConstraint(
-                condition=models.Q(order__gte=1) & models.Q(order__lte=5),
-                name='valid_question_order'
-            )
-        ]
-        verbose_name = "Daily Quest Question"
-        verbose_name_plural = "Daily Quest Questions"
-
-    def __str__(self):
-        return f"Q{self.order}: {self.question_text[:50]}"
-
-
-class UserDailyQuestAttempt(models.Model):
-    """
-    Tracks a user's attempt at a daily quest.
-    One attempt per user per quest (one per day).
-    """
-    # Relationships
-    user = models.ForeignKey(User, on_delete=models.CASCADE)
-    daily_quest = models.ForeignKey(
-        DailyQuest,
-        on_delete=models.CASCADE,
-        related_name='attempts'
-    )
-
-    # Progress
-    started_at = models.DateTimeField(auto_now_add=True)
-    completed_at = models.DateTimeField(null=True, blank=True)
-
-    # Results
-    total_questions = models.IntegerField(default=5)
-    correct_answers = models.IntegerField(default=0)
-
-    # Rewards
-    xp_earned = models.IntegerField(default=0)
-
-    # State
-    is_completed = models.BooleanField(default=False)
-
-    class Meta:
-        unique_together = [['user', 'daily_quest']]
-        ordering = ['-started_at']
-        indexes = [
-            models.Index(fields=['user', '-started_at']),
-            models.Index(fields=['daily_quest', 'is_completed']),
-        ]
-        verbose_name = "User Daily Quest Attempt"
-        verbose_name_plural = "User Daily Quest Attempts"
-
-    def __str__(self):
-        return f"{self.user.username} - {self.daily_quest.date} - {self.score}"
-
-    @property
-    def score(self):
-        """Return score as 'X/5' format"""
-        return f"{self.correct_answers}/{self.total_questions}"
-
-    @property
-    def score_percentage(self):
-        """Return score as percentage"""
-        if self.total_questions == 0:
-            return 0
-        return round((self.correct_answers / self.total_questions) * 100, 1)
-
-    def calculate_xp(self):
-        """Calculate XP based on correct answers"""
-        if self.total_questions == 0:
-            return 0
-        max_xp = self.daily_quest.xp_reward
-        return int((self.correct_answers / self.total_questions) * max_xp)+        return round((self.score / self.total) * 100, 1)