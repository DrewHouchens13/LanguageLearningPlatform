"""
Custom template filters for markdown rendering.

SOFA Principles:
- Single Responsibility: Convert markdown to HTML
- Function Extraction: Dedicated filter for markdown processing

Security:
- Uses bleach library for HTML sanitization with strict allowlists
- Implements Django's __html__ protocol for safe template rendering
- No direct use of mark_safe - uses SanitizedHTML wrapper class
"""

<<<<<<< HEAD
import markdown as md
from django import template
from django.utils.safestring import mark_safe
=======
import logging

from django import template
import markdown as md
import bleach
>>>>>>> 9edcbd1f

logger = logging.getLogger(__name__)
register = template.Library()

# Allowed HTML tags for sanitization (strict allowlist)
ALLOWED_TAGS = [
    'a', 'abbr', 'acronym', 'b', 'blockquote', 'br', 'code', 'dd', 'del',
    'div', 'dl', 'dt', 'em', 'h1', 'h2', 'h3', 'h4', 'h5', 'h6', 'hr',
    'i', 'img', 'ins', 'li', 'ol', 'p', 'pre', 'q', 's', 'span', 'strong',
    'sub', 'sup', 'table', 'tbody', 'td', 'tfoot', 'th', 'thead', 'tr', 'u', 'ul'
]

# Allowed HTML attributes for sanitization (strict allowlist)
ALLOWED_ATTRIBUTES = {
    '*': ['class', 'id'],
    'a': ['href', 'title', 'rel'],
    'abbr': ['title'],
    'acronym': ['title'],
    'img': ['src', 'alt', 'title', 'width', 'height'],
    'td': ['colspan', 'rowspan'],
    'th': ['colspan', 'rowspan', 'scope'],
}


class SanitizedHTML(str):
    """
    A string subclass representing HTML that has been sanitized using bleach.

    This class implements Django's __html__ protocol, allowing it to be
    rendered directly in templates without additional escaping. The content
    is guaranteed to be safe because:

    1. HTML is generated from markdown (not user-supplied HTML)
    2. Output is sanitized by bleach.clean() with strict ALLOWED_TAGS
    3. Only safe attributes are allowed via ALLOWED_ATTRIBUTES allowlist
    4. All other tags/attributes are stripped (not escaped)

    This approach avoids using mark_safe() directly while still providing
    safe HTML rendering in Django templates.

    Example:
        >>> html = SanitizedHTML("<p>Hello</p>")
        >>> html.__html__()
        '<p>Hello</p>'
    """

    def __html__(self):
        """
        Return self for Django's template system.

        Django's template engine calls __html__() on objects to get
        their safe HTML representation. By returning self, we indicate
        that this string is already safe and should not be escaped.
        """
        return self


def sanitize_html(html_content):
    """
    Sanitize HTML content using bleach with strict allowlists.

    Args:
        html_content: Raw HTML string to sanitize. Non-string inputs
            are converted to strings before sanitization.

    Returns:
        SanitizedHTML: A string subclass safe for template rendering.

    Example:
        >>> sanitize_html("<script>alert('xss')</script><p>Safe</p>")
        SanitizedHTML('<p>Safe</p>')
    """
    # Validate and convert input to string
    if html_content is None:
        return SanitizedHTML("")

    if not isinstance(html_content, str):
        html_content = str(html_content)

    try:
        clean_html = bleach.clean(
            html_content,
            tags=ALLOWED_TAGS,
            attributes=ALLOWED_ATTRIBUTES,
            strip=True
        )
        return SanitizedHTML(clean_html)
    except (TypeError, ValueError) as e:
        logger.warning("HTML sanitization error: %s", e)
        return SanitizedHTML("")


@register.filter(name='markdown')
def markdown_filter(text):
    """
    Convert markdown text to sanitized HTML.

    Usage in templates:
        {{ content|markdown }}

    Args:
        text: Markdown-formatted text. Can be None or empty.

    Returns:
        SanitizedHTML: Sanitized HTML safe for template rendering.
            Returns empty SanitizedHTML for None/empty input.

    Security:
        - Markdown is converted to HTML using python-markdown
        - HTML output is sanitized by bleach.clean() with strict allowlists
        - Returns SanitizedHTML which implements __html__ protocol
        - No XSS vectors possible due to tag/attribute stripping

    Example:
        >>> markdown_filter("**bold** text")
        SanitizedHTML('<p><strong>bold</strong> text</p>')
    """
    if not text:
        return SanitizedHTML("")

    try:
        # Configure markdown with extensions for better rendering
        html = md.markdown(
            str(text),
            extensions=[
                'markdown.extensions.extra',  # Tables, fenced code blocks, etc.
                'markdown.extensions.nl2br',   # Newline to <br>
                'markdown.extensions.sane_lists',  # Better list handling
            ]
        )

        # Sanitize and return as SanitizedHTML (implements __html__ protocol)
        return sanitize_html(html)
    except Exception as e:  # pylint: disable=broad-exception-caught
        logger.error("Markdown conversion error: %s", e)
        return SanitizedHTML("")<|MERGE_RESOLUTION|>--- conflicted
+++ resolved
@@ -11,17 +11,11 @@
 - No direct use of mark_safe - uses SanitizedHTML wrapper class
 """
 
-<<<<<<< HEAD
+import logging
+
+import bleach
 import markdown as md
 from django import template
-from django.utils.safestring import mark_safe
-=======
-import logging
-
-from django import template
-import markdown as md
-import bleach
->>>>>>> 9edcbd1f
 
 logger = logging.getLogger(__name__)
 register = template.Library()
