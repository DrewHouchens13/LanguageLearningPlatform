{% load static %}
<!DOCTYPE html>
<html lang="en">
  <head>
    <meta charset="utf-8" />
    <meta name="viewport" content="width=device-width, initial-scale=1.0">
    <title>Account Settings - Language Learning Platform</title>
    <link rel="stylesheet" href="{% static 'home/styles.css' %}">
  </head>
  <body>
<<<<<<< HEAD
    <header>
      <nav class="navbar">
        <div class="nav-brand">
          <h1>Language Learning Platform</h1>
        </div>
        <button class="nav-toggle" aria-label="Toggle navigation">
          <span></span>
          <span></span>
          <span></span>
        </button>
        <ul class="nav-menu">
          <li class="nav-item"><a href="{% url 'landing' %}" class="nav-link">Home</a></li>
          <li class="nav-item"><a href="#" class="nav-link">Courses</a></li>
          <li class="nav-item"><a href="#" class="nav-link">Lessons</a></li>
          <li class="nav-item"><a href="{% url 'progress' %}" class="nav-link">My Progress</a></li>
          {% if user.is_authenticated %}
            <li class="nav-item"><a href="{% url 'dashboard' %}" class="nav-link">Dashboard</a></li>
            {% if user.is_staff %}
              <li class="nav-item"><a href="{% url 'admin:index' %}" class="nav-link admin-link">Admin</a></li>
            {% endif %}
            <li class="nav-item nav-avatar">
              <img src="{{ user.profile.get_avatar_thumbnail_url }}" alt="{{ user.username }}" class="nav-avatar-img">
            </li>
            <li class="nav-item"><a href="{% url 'account' %}" class="nav-link active">Account</a></li>
            <li class="nav-item"><a href="{% url 'logout' %}" class="nav-link nav-button">Logout</a></li>
          {% else %}
            <li class="nav-item"><a href="{% url 'login' %}" class="nav-link">Login</a></li>
            <li class="nav-item"><a href="{% url 'login' %}" class="nav-link nav-button">Sign Up</a></li>
          {% endif %}
        </ul>
      </nav>
    </header>
=======
    {% include '_nav.html' %}
>>>>>>> df67aeb8

    <main>
      <div class="account-container">
        <div class="account-header">
          <h2>Account Settings</h2>
          <p>Manage your account information and security settings</p>
        </div>

        <!-- Django Messages -->
        {% if messages %}
          <div class="messages-container">
            {% for message in messages %}
              <div class="alert alert-{{ message.tags }}">
                {{ message }}
              </div>
            {% endfor %}
          </div>
        {% endif %}

        <div class="account-sections">
          <!-- Current Account Info -->
          <div class="account-info-box">
            <h3>Current Information</h3>
            <div class="info-row avatar-row">
              <span class="info-label">Avatar:</span>
              <span class="info-value">
                <img src="{{ user.profile.get_avatar_url }}" alt="{{ user.username }}'s avatar" class="account-avatar-display">
                <span class="avatar-hint">Using {% if user.profile.avatar %}custom upload{% else %}Gravatar{% endif %}</span>
              </span>
            </div>
            <div class="info-row">
              <span class="info-label">Email:</span>
              <span class="info-value">{{ user.email }}</span>
            </div>
            <div class="info-row">
              <span class="info-label">Username:</span>
              <span class="info-value">{{ user.username }}</span>
            </div>
            <div class="info-row">
              <span class="info-label">Name:</span>
              <span class="info-value">{{ user.first_name }} {{ user.last_name }}</span>
            </div>
          </div>

          <!-- Update Email -->
          <div class="account-card">
            <h3>Update Email Address</h3>
            <form method="POST" class="account-form">
              {% csrf_token %}
              <input type="hidden" name="action" value="update_email">

              <div class="form-group">
                <label for="new-email">New Email Address</label>
                <input
                  type="email"
                  id="new-email"
                  name="new_email"
                  required
                  placeholder="Enter new email address"
                >
              </div>

              <div class="form-group">
                <label for="current-password-email">Current Password (for verification)</label>
                <input
                  type="password"
                  id="current-password-email"
                  name="current_password"
                  required
                  placeholder="Enter your current password"
                >
              </div>

              <button type="submit" class="account-button">Update Email</button>
            </form>
          </div>

          <!-- Update Name -->
          <div class="account-card">
            <h3>Update Name</h3>
            <form method="POST" class="account-form">
              {% csrf_token %}
              <input type="hidden" name="action" value="update_name">

              <div class="form-group">
                <label for="first-name">First Name</label>
                <input
                  type="text"
                  id="first-name"
                  name="first_name"
                  required
                  placeholder="Enter your first name"
                  value="{{ user.first_name }}"
                >
              </div>

              <div class="form-group">
                <label for="last-name">Last Name</label>
                <input
                  type="text"
                  id="last-name"
                  name="last_name"
                  placeholder="Enter your last name (optional)"
                  value="{{ user.last_name }}"
                >
              </div>

              <button type="submit" class="account-button">Update Name</button>
            </form>
          </div>

          <!-- Update Username -->
          <div class="account-card">
            <h3>Update Username</h3>
            <form method="POST" class="account-form">
              {% csrf_token %}
              <input type="hidden" name="action" value="update_username">

              <div class="form-group">
                <label for="new-username">New Username</label>
                <input
                  type="text"
                  id="new-username"
                  name="new_username"
                  required
                  placeholder="Enter new username"
                  value="{{ user.username }}"
                >
                <small class="form-hint">This will be your login username</small>
              </div>

              <button type="submit" class="account-button">Update Username</button>
            </form>
          </div>

          <!-- Update Password -->
          <div class="account-card">
            <h3>Change Password</h3>
            <form method="POST" class="account-form">
              {% csrf_token %}
              <input type="hidden" name="action" value="update_password">

              <div class="form-group">
                <label for="current-password-pwd">Current Password</label>
                <input
                  type="password"
                  id="current-password-pwd"
                  name="current_password_pwd"
                  required
                  placeholder="Enter your current password"
                >
              </div>

              <div class="form-group">
                <label for="new-password">New Password</label>
                <input
                  type="password"
                  id="new-password"
                  name="new_password"
                  required
                  placeholder="Enter new password"
                  minlength="8"
                >
                <small class="form-hint">Must be at least 8 characters</small>
              </div>

              <div class="form-group">
                <label for="confirm-password">Confirm New Password</label>
                <input
                  type="password"
                  id="confirm-password"
                  name="confirm_password"
                  required
                  placeholder="Confirm new password"
                >
              </div>

              <button type="submit" class="account-button">Change Password</button>
            </form>
          </div>

          <!-- Update Avatar -->
          <div class="account-card">
            <h3>Update Profile Picture</h3>
            <p class="form-help-text">Upload a custom avatar or use your Gravatar (based on email)</p>
            <form method="POST" enctype="multipart/form-data" class="account-form">
              {% csrf_token %}
              <input type="hidden" name="action" value="update_avatar">

              <div class="form-group">
                <label for="avatar-upload">Choose Image</label>
                <input
                  type="file"
                  id="avatar-upload"
                  name="avatar"
                  accept="image/png,image/jpeg,image/jpg"
                  class="file-input"
                >
                <p class="form-help-text">PNG or JPG only, max 5MB. Image will be resized to 200x200px.</p>
              </div>

              <button type="submit" class="account-button">Upload Avatar</button>
            </form>

            <div class="avatar-info">
              <p class="form-help-text">
                <strong>Don't have a custom image?</strong> We'll use your
                <a href="https://gravatar.com" target="_blank" rel="noopener noreferrer">Gravatar</a>
                based on your email address.
              </p>
            </div>
          </div>
        </div>
      </div>
    </main>

    <footer>
      <p>&copy; 2025 Language Learning Platform. Start learning today!</p>
    </footer>

    <script>
      // Mobile menu toggle
      const navToggle = document.querySelector('.nav-toggle');
      const navMenu = document.querySelector('.nav-menu');

      navToggle.addEventListener('click', () => {
        navMenu.classList.toggle('active');
        navToggle.classList.toggle('active');
      });

      // Close menu when clicking outside
      document.addEventListener('click', (e) => {
        if (!navToggle.contains(e.target) && !navMenu.contains(e.target)) {
          navMenu.classList.remove('active');
          navToggle.classList.remove('active');
        }
      });

      // Password match validation
      const passwordForms = document.querySelectorAll('.account-form');
      passwordForms.forEach(form => {
        form.addEventListener('submit', (e) => {
          const newPassword = form.querySelector('[name="new_password"]');
          const confirmPassword = form.querySelector('[name="confirm_password"]');

          if (newPassword && confirmPassword) {
            if (newPassword.value !== confirmPassword.value) {
              e.preventDefault();
              alert('New passwords do not match!');
              return false;
            }
          }
        });
      });
    </script>
  </body>
</html><|MERGE_RESOLUTION|>--- conflicted
+++ resolved
@@ -8,42 +8,7 @@
     <link rel="stylesheet" href="{% static 'home/styles.css' %}">
   </head>
   <body>
-<<<<<<< HEAD
-    <header>
-      <nav class="navbar">
-        <div class="nav-brand">
-          <h1>Language Learning Platform</h1>
-        </div>
-        <button class="nav-toggle" aria-label="Toggle navigation">
-          <span></span>
-          <span></span>
-          <span></span>
-        </button>
-        <ul class="nav-menu">
-          <li class="nav-item"><a href="{% url 'landing' %}" class="nav-link">Home</a></li>
-          <li class="nav-item"><a href="#" class="nav-link">Courses</a></li>
-          <li class="nav-item"><a href="#" class="nav-link">Lessons</a></li>
-          <li class="nav-item"><a href="{% url 'progress' %}" class="nav-link">My Progress</a></li>
-          {% if user.is_authenticated %}
-            <li class="nav-item"><a href="{% url 'dashboard' %}" class="nav-link">Dashboard</a></li>
-            {% if user.is_staff %}
-              <li class="nav-item"><a href="{% url 'admin:index' %}" class="nav-link admin-link">Admin</a></li>
-            {% endif %}
-            <li class="nav-item nav-avatar">
-              <img src="{{ user.profile.get_avatar_thumbnail_url }}" alt="{{ user.username }}" class="nav-avatar-img">
-            </li>
-            <li class="nav-item"><a href="{% url 'account' %}" class="nav-link active">Account</a></li>
-            <li class="nav-item"><a href="{% url 'logout' %}" class="nav-link nav-button">Logout</a></li>
-          {% else %}
-            <li class="nav-item"><a href="{% url 'login' %}" class="nav-link">Login</a></li>
-            <li class="nav-item"><a href="{% url 'login' %}" class="nav-link nav-button">Sign Up</a></li>
-          {% endif %}
-        </ul>
-      </nav>
-    </header>
-=======
     {% include '_nav.html' %}
->>>>>>> df67aeb8
 
     <main>
       <div class="account-container">
