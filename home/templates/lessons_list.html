{% load static %}
<!DOCTYPE html>
<html lang="en">
<head>
    <meta charset="UTF-8">
    <meta name="viewport" content="width=device-width, initial-scale=1.0">
    <title>Lessons - Language Learning Platform</title>
    {% if IS_DEVEDU %}<base href="/proxy/8000{{ request.path }}{% if not request.path|slice:'-1:' == '/' %}/{% endif %}">{% endif %}
    <link rel="stylesheet" href="{% static 'home/css/base.css' %}">
    <link rel="stylesheet" href="{% static 'home/css/components.css' %}">
    <link rel="stylesheet" href="{% static 'home/css/pages.css' %}">
    <link rel="stylesheet" href="{% static 'home/css/animations.css' %}">
    <link rel="stylesheet" href="{% static 'home/css/utilities.css' %}">
</head>
<body>
    {% include '_nav.html' %}
    
    <main class="container" style="padding-top: var(--space-3xl);">
        {% if not user.is_authenticated %}
        <!-- Guest View - Login Required -->
        <div class="text-center fade-in" style="padding: var(--space-4xl) 0;">
            <div class="empty-state">
                <div class="empty-state-icon">🔒</div>
                <h2 class="text-5xl font-black mb-lg">Premium Lessons Await</h2>
                <p class="lead mb-xl">Our interactive language lessons are exclusively available to registered members.<br>Complete your placement test to unlock personalized learning content!</p>
                <div class="flex gap-lg justify-center flex-wrap">
                    <a href="{% url 'login' %}" class="btn btn-primary btn-lg">
                        Login to Access Lessons
                    </a>
                    <a href="{% url 'onboarding_welcome' %}" class="btn btn-accent btn-lg">
                        Take Placement Test
                    </a>
                </div>
            </div>
        </div>
        {% else %}
        <!-- Logged In User View -->
        <!-- Header -->
        <div class="lessons-header fade-in">
            <h2>Explore Lessons</h2>
            <p>Dive into interactive language lessons designed to help you succeed</p>
        </div>
        
        <!-- Lessons Grid -->
        <div class="lessons-grid">
            {% for lesson in lessons %}
            <div class="lesson-card fade-in-up delay-{{ forloop.counter }}00">
                <div class="lesson-card-header">
                    <div class="lesson-icon">📚</div>
                </div>
                <div class="lesson-card-body">
                    <h3 class="lesson-card-title">{{ lesson.title }}</h3>
                    <p class="lesson-card-description">{{ lesson.description }}</p>
                    
                    <div class="lesson-card-meta">
                        <span class="badge badge-primary">
                            {{ lesson.get_difficulty_level_display }}
                        </span>
                        <span class="badge badge-accent">
                            {{ lesson.language }}
                        </span>
                    </div>
                </div>
                <div class="lesson-card-footer">
                    <a href="{% if IS_DEVEDU %}../lessons/{{ lesson.id }}/{% else %}{% url 'lesson_detail' lesson.id %}{% endif %}" 
                       class="btn btn-primary btn-full">
                        Start Lesson →
                    </a>
                </div>
<<<<<<< HEAD
                <div style="display: flex; align-items: center; gap: 0.5rem; margin-bottom: 1rem; padding: 0.75rem; background: linear-gradient(135deg, #667eea15 0%, #764ba215 100%); border-radius: 8px;">
                    <svg xmlns="http://www.w3.org/2000/svg" width="20" height="20" viewBox="0 0 24 24" fill="none" stroke="#667eea" stroke-width="2" stroke-linecap="round" stroke-linejoin="round">
                        <polygon points="12 2 15.09 8.26 22 9.27 17 14.14 18.18 21.02 12 17.77 5.82 21.02 7 14.14 2 9.27 8.91 8.26 12 2"></polygon>
                    </svg>
                    <span style="font-weight: 600; color: #667eea; font-size: 1.1rem;">+{{ lesson.xp_value }} XP</span>
                    <span style="color: #666; font-size: 0.85rem; margin-left: auto;">on completion</span>
                </div>
                <a href="{% if IS_DEVEDU %}../lessons/{{ lesson.id }}/{% else %}{% url 'lesson_detail' lesson.id %}{% endif %}" class="lesson-button">
                    Start Lesson
                </a>
=======
>>>>>>> 90913c5e
            </div>
            {% empty %}
            <div class="empty-state">
                <div class="empty-state-icon">📚</div>
                <h3>No Lessons Available Yet</h3>
                <p>Check back soon for new learning content!</p>
            </div>
            {% endfor %}
        </div>
        {% endif %}
    </main>

    <footer>
      <p>&copy; 2025 Language Learning Platform. Empowering language learners worldwide.</p>
    </footer>

    <script>
      // Mobile menu toggle
      const navToggle = document.querySelector('.nav-toggle');
      const navCenter = document.querySelector('.nav-center');
      
      if (navToggle && navCenter) {
        navToggle.addEventListener('click', () => {
          navCenter.classList.toggle('active');
          navToggle.classList.toggle('active');
        });

        document.addEventListener('click', (e) => {
          if (!navToggle.contains(e.target) && !navCenter.contains(e.target)) {
            navCenter.classList.remove('active');
            navToggle.classList.remove('active');
          }
        });
      }
    </script>
</body>
</html><|MERGE_RESOLUTION|>--- conflicted
+++ resolved
@@ -67,19 +67,6 @@
                         Start Lesson →
                     </a>
                 </div>
-<<<<<<< HEAD
-                <div style="display: flex; align-items: center; gap: 0.5rem; margin-bottom: 1rem; padding: 0.75rem; background: linear-gradient(135deg, #667eea15 0%, #764ba215 100%); border-radius: 8px;">
-                    <svg xmlns="http://www.w3.org/2000/svg" width="20" height="20" viewBox="0 0 24 24" fill="none" stroke="#667eea" stroke-width="2" stroke-linecap="round" stroke-linejoin="round">
-                        <polygon points="12 2 15.09 8.26 22 9.27 17 14.14 18.18 21.02 12 17.77 5.82 21.02 7 14.14 2 9.27 8.91 8.26 12 2"></polygon>
-                    </svg>
-                    <span style="font-weight: 600; color: #667eea; font-size: 1.1rem;">+{{ lesson.xp_value }} XP</span>
-                    <span style="color: #666; font-size: 0.85rem; margin-left: auto;">on completion</span>
-                </div>
-                <a href="{% if IS_DEVEDU %}../lessons/{{ lesson.id }}/{% else %}{% url 'lesson_detail' lesson.id %}{% endif %}" class="lesson-button">
-                    Start Lesson
-                </a>
-=======
->>>>>>> 90913c5e
             </div>
             {% empty %}
             <div class="empty-state">
