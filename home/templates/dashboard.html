{% load static %}
<!DOCTYPE html>
<html lang="en">
  <head>
    <meta charset="utf-8" />
    <meta name="viewport" content="width=device-width, initial-scale=1.0">
    <title>Dashboard - Language Learning Platform</title>
    {% if IS_DEVEDU %}<base href="/proxy/8000{{ request.path }}{% if not request.path|slice:'-1:' == '/' %}/{% endif %}">{% endif %}
    <link rel="stylesheet" href="{% static 'home/css/base.css' %}">
    <link rel="stylesheet" href="{% static 'home/css/components.css' %}">
    <link rel="stylesheet" href="{% static 'home/css/pages.css' %}">
    <link rel="stylesheet" href="{% static 'home/css/animations.css' %}">
    <link rel="stylesheet" href="{% static 'home/css/utilities.css' %}">
  </head>
  <body>
    {% include '_nav.html' %}
    
    <main class="container">
      <!-- Django Messages -->
      {% if messages %}
        <div class="mt-xl">
          {% for message in messages %}
            <div class="alert alert-{{ message.tags }}">
              {{ message }}
            </div>
          {% endfor %}
        </div>
      {% endif %}
      
      <!-- Dashboard Header with Streak -->
      <section class="dashboard-header fade-in">
        <div class="dashboard-welcome">
          <div style="flex: 1;">
            <h2 class="dashboard-title">Welcome back, {{ user.first_name }}! 👋</h2>
            <p class="dashboard-subtitle">
              {% if current_streak > 0 %}
                Keep your streak alive! You're doing great!
              {% else %}
                Ready to start your learning journey?
              {% endif %}
            </p>
          </div>
          
          <!-- Animated Streak Fire -->
          <div class="streak-fire-container">
            <div class="fire-glow {% if current_streak > 0 %}active{% endif %}"></div>
            <div class="fire-emoji {% if current_streak > 0 %}active{% else %}dead{% endif %}">🔥</div>
            <div class="streak-stats">
              <span class="streak-number">{{ current_streak }}</span>
              <span class="streak-label">Day Streak</span>
            </div>
<<<<<<< HEAD
          {% else %}
            <p><strong>Your Level:</strong> <span style="display: inline-block; padding: 0.25rem 0.75rem; background: linear-gradient(135deg, #667eea 0%, #764ba2 100%); color: white; border-radius: 20px; font-size: 0.9rem; font-weight: 600;">{{ user_profile.get_proficiency_level_display }}</span></p>
          {% endif %}

          <!-- XP and Leveling System -->
          {% if user.profile %}
          <div style="margin: 1.5rem 0; padding: 1.5rem; background: linear-gradient(135deg, #667eea 0%, #764ba2 100%); border-radius: 12px; color: white;">
            <div style="display: flex; justify-content: space-between; align-items: center; margin-bottom: 1rem;">
              <div>
                <h3 style="margin: 0 0 0.5rem 0; font-size: 1.5rem;">Level {{ user.profile.current_level }}</h3>
                <p style="margin: 0; font-size: 1.1rem; opacity: 0.9;">{{ user.profile.total_xp }} XP</p>
              </div>
              <div style="text-align: right;">
                <p style="margin: 0; font-size: 0.9rem; opacity: 0.9;">Next Level</p>
                <p style="margin: 0; font-size: 1.2rem; font-weight: 600;">{{ user.profile.get_xp_to_next_level }} XP to go</p>
              </div>
            </div>
            <div style="background: rgba(255,255,255,0.3); border-radius: 10px; height: 12px; overflow: hidden;">
              <div style="background: white; height: 100%; width: {{ user.profile.get_progress_to_next_level }}%; transition: width 0.3s ease;"></div>
            </div>
            <p style="margin: 0.5rem 0 0 0; font-size: 0.85rem; opacity: 0.9; text-align: center;">{{ user.profile.get_progress_to_next_level|floatformat:0 }}% to Level {{ user.profile.current_level|add:1 }}</p>
          </div>
          {% endif %}

          <p><strong>Email:</strong> {{ user.email }}</p>
          <p><strong>Username:</strong> {{ user.username }}</p>
          <p><strong>Member since:</strong> {{ user.date_joined|date:"F d, Y" }}</p>
=======
          </div>
          
          <div style="text-align: center;">
            {% if user.profile %}
              <img src="{{ user.profile.get_avatar_url }}" alt="{{ user.username }}'s avatar" class="avatar avatar-2xl" style="margin-bottom: var(--space-sm);">
            {% else %}
              <img src="https://www.gravatar.com/avatar/?s=200&d=identicon" alt="{{ user.username }}'s avatar" class="avatar avatar-2xl" style="margin-bottom: var(--space-sm);">
            {% endif %}
            {% if user_profile and user_profile.has_completed_onboarding %}
              <div>
                <span class="badge badge-primary" style="font-size: var(--font-size-sm); padding: var(--space-xs) var(--space-md);">
                  {{ user_profile.get_proficiency_level_display }}
                </span>
              </div>
            {% endif %}
          </div>
>>>>>>> 90913c5e
        </div>
      </section>

      <!-- XP and Leveling System -->
      {% if user_profile %}
      <section class="card card-bordered mt-xl fade-in-up" style="background: linear-gradient(135deg, #fff4e6 0%, #ffe8cc 100%); border: 2px solid #ff8a65;">
        <div class="card-body">
          <div style="display: flex; justify-content: space-between; align-items: start; flex-wrap: wrap; gap: var(--space-lg); margin-bottom: var(--space-lg);">
            <div style="flex: 1; min-width: 250px;">
              <div style="display: flex; align-items: center; gap: var(--space-sm); margin-bottom: var(--space-xs);">
                <span style="font-size: 2.5rem;">⚡</span>
                <div>
                  <h3 style="margin: 0; font-size: var(--font-size-2xl); color: #d84315;">Level {{ user_profile.current_level }}</h3>
                  <p class="text-muted" style="margin: 0; color: #d84315;">Experience Points</p>
                </div>
              </div>
            </div>
            <div style="text-align: right;">
              <p style="font-size: var(--font-size-3xl); font-weight: 700; color: #d84315; margin: 0;">{{ user_profile.total_xp|floatformat:0 }}</p>
              <p class="text-muted" style="font-size: var(--font-size-sm); color: #d84315;">Total XP</p>
            </div>
          </div>

          <!-- Progress Bar -->
          <div style="margin-bottom: var(--space-md);">
            <div style="display: flex; justify-content: space-between; align-items: center; margin-bottom: var(--space-sm);">
              <span style="font-weight: 600; color: #d84315;">Progress to Level {{ user_profile.current_level|add:1 }}</span>
              <span style="font-weight: 600; color: #d84315;">{{ xp_progress_percent|floatformat:1 }}%</span>
            </div>
            <div style="width: 100%; height: 24px; background: rgba(255, 138, 101, 0.2); border-radius: var(--radius-full); overflow: hidden; position: relative;">
              <div style="height: 100%; background: linear-gradient(90deg, #ff8a65 0%, #ff7043 100%); border-radius: var(--radius-full); width: {{ xp_progress_percent }}%; transition: width 0.5s ease;"></div>
            </div>
            <p class="text-muted mt-sm" style="font-size: var(--font-size-sm); color: #d84315;">{{ xp_to_next_level }} XP needed for next level</p>
          </div>

          <!-- XP Sources -->
          <div style="background: rgba(255, 255, 255, 0.7); padding: var(--space-md); border-radius: var(--radius-md);">
            <p style="font-weight: 600; margin-bottom: var(--space-sm); color: #d84315;">Earn XP by:</p>
            <div style="display: grid; grid-template-columns: repeat(auto-fit, minmax(200px, 1fr)); gap: var(--space-sm);">
              <div style="display: flex; align-items: center; gap: var(--space-xs);">
                <span>📚</span>
                <span style="font-size: var(--font-size-sm); color: #d84315;">Complete lessons (+50-100 XP)</span>
              </div>
              <div style="display: flex; align-items: center; gap: var(--space-xs);">
                <span>🎯</span>
                <span style="font-size: var(--font-size-sm); color: #d84315;">Daily quests (+50-100 XP)</span>
              </div>
              <div style="display: flex; align-items: center; gap: var(--space-xs);">
                <span>⭐</span>
                <span style="font-size: var(--font-size-sm); color: #d84315;">Perfect scores (+10 XP bonus)</span>
              </div>
            </div>
          </div>
        </div>
      </section>
      {% endif %}
      
      <!-- Placement Test CTA -->
      {% if not has_completed_onboarding %}
        <section class="card card-bordered fade-in-up delay-100" style="background: linear-gradient(135deg, #fff3cd 0%, #fef3c7 100%);">
          <div class="card-body text-center">
            <h3 class="text-3xl font-bold mb-md" style="color: #92400e;">📝 Discover Your Spanish Level</h3>
            <p class="text-lg mb-xl" style="color: #92400e;">Take our quick placement test to unlock personalized lessons tailored to your proficiency!</p>
            <a href="{% url 'onboarding_welcome' %}" class="btn btn-accent btn-lg">
              Start Placement Test →
            </a>
          </div>
        </section>
      {% endif %}

      <!-- Daily Quests Card -->
      {% if daily_quests %}
        <section class="card card-bordered fade-in-up delay-150" style="margin-top: var(--space-3xl); margin-bottom: var(--space-2xl); background: linear-gradient(135deg, #f0f9ff 0%, #e0f2fe 100%); border: 2px solid #0ea5e9;">
          <div class="card-body">
            <div style="display: flex; justify-content: space-between; align-items: start; flex-wrap: wrap; gap: var(--space-md);">
              <div style="flex: 1; min-width: 250px;">
                <div style="display: flex; align-items: center; gap: var(--space-sm); margin-bottom: var(--space-xs);">
                  <span style="font-size: 2rem;">🎯</span>
                  <h3 class="card-title" style="margin: 0;">Daily Quests</h3>
                </div>
                <p class="text-muted" style="margin-bottom: var(--space-md);">{{ daily_quests.time_quest.date|date:"F j, Y" }}</p>
                
                {% if daily_quests.both_complete %}
                  <div style="display: flex; align-items: center; gap: var(--space-sm); padding: var(--space-md); background: var(--color-success-light, #d1fae5); border-radius: var(--radius-md); margin-bottom: var(--space-md);">
                    <span style="font-size: 1.5rem;">✅</span>
                    <div>
                      <p style="font-weight: 600; color: var(--color-success); margin: 0;">All Quests Completed!</p>
                      <p class="text-muted" style="font-size: var(--font-size-sm); margin: 0;">Come back tomorrow for new challenges</p>
                    </div>
                  </div>
                {% else %}
                  <p style="font-weight: 600; margin-bottom: var(--space-sm);">2 Quests Available Today</p>
                  
                  <div style="display: grid; gap: var(--space-sm); margin-bottom: var(--space-md);">
                    <!-- Time Quest -->
                    <div style="display: flex; align-items: center; justify-content: space-between; padding: var(--space-sm); background: var(--color-surface); border-radius: var(--radius-sm);">
                      <div style="display: flex; align-items: center; gap: var(--space-xs);">
                        <span>⏱️</span>
                        <span style="font-size: var(--font-size-sm);">{{ daily_quests.time_quest.title }}</span>
                      </div>
                      {% if daily_quests.time_complete %}
                        <span style="color: var(--color-success); font-size: var(--font-size-sm);">✓ Complete</span>
                      {% else %}
                        <span class="text-muted" style="font-size: var(--font-size-sm);">{{ daily_quests.time_progress }}/15 min</span>
                      {% endif %}
                    </div>
                    
                    <!-- Lesson Quest -->
                    <div style="display: flex; align-items: center; justify-content: space-between; padding: var(--space-sm); background: var(--color-surface); border-radius: var(--radius-sm);">
                      <div style="display: flex; align-items: center; gap: var(--space-xs);">
                        <span>📚</span>
                        <span style="font-size: var(--font-size-sm);">{{ daily_quests.lesson_quest.title }}</span>
                      </div>
                      {% if daily_quests.lesson_complete %}
                        <span style="color: var(--color-success); font-size: var(--font-size-sm);">✓ Complete</span>
                      {% else %}
                        <span class="text-muted" style="font-size: var(--font-size-sm);">Pending</span>
                      {% endif %}
                    </div>
                  </div>
                  
                  <div style="display: flex; align-items: center; gap: var(--space-xs);">
                    <span>⭐</span>
                    <span style="font-weight: 600; color: var(--color-success);">Up to {{ daily_quests.time_quest.xp_reward|add:daily_quests.lesson_quest.xp_reward }} XP available</span>
                  </div>
                {% endif %}
              </div>
              
              <div style="display: flex; align-items: center;">
                {% if daily_quests.both_complete %}
                  <a href="{% url 'quest_history' %}" class="btn btn-outline">
                    View History
                  </a>
                {% else %}
                  <a href="{% url 'daily_quest' %}" class="btn btn-primary btn-lg">
                    View Quests →
                  </a>
                {% endif %}
              </div>
            </div>
          </div>
        </section>
      {% endif %}
      
      <!-- Quick Actions -->
      <section class="mt-3xl">
        <h3 class="text-3xl font-bold mb-xl text-center">Quick Actions</h3>
        <div class="features-grid">
          <a href="{% url 'lessons_list' %}" class="feature-item hover-lift" style="text-decoration: none;">
            <div class="feature-icon">
              <svg xmlns="http://www.w3.org/2000/svg" width="64" height="64" viewBox="0 0 24 24" fill="none" stroke="#ff6b6b" stroke-width="2" stroke-linecap="round" stroke-linejoin="round">
                <path d="M2 3h6a4 4 0 0 1 4 4v14a3 3 0 0 0-3-3H2z"></path>
                <path d="M22 3h-6a4 4 0 0 0-4 4v14a3 3 0 0 1 3-3h7z"></path>
              </svg>
            </div>
            <h3>Browse Lessons</h3>
            <p>Explore our catalog of interactive language lessons designed for your level.</p>
          </a>

          <a href="{% url 'progress' %}" class="feature-item hover-lift" style="text-decoration: none;">
            <div class="feature-icon">
              <svg xmlns="http://www.w3.org/2000/svg" width="64" height="64" viewBox="0 0 24 24" fill="none" stroke="#ff6b6b" stroke-width="2" stroke-linecap="round" stroke-linejoin="round">
                <line x1="18" y1="20" x2="18" y2="10"></line>
                <line x1="12" y1="20" x2="12" y2="4"></line>
                <line x1="6" y1="20" x2="6" y2="14"></line>
              </svg>
            </div>
            <h3>View Progress</h3>
            <p>Track your learning journey with detailed statistics and achievements.</p>
          </a>

          <a href="{% url 'account' %}" class="feature-item hover-lift" style="text-decoration: none;">
            <div class="feature-icon">
              <svg xmlns="http://www.w3.org/2000/svg" width="64" height="64" viewBox="0 0 24 24" fill="none" stroke="#ff6b6b" stroke-width="2" stroke-linecap="round" stroke-linejoin="round">
                <circle cx="12" cy="12" r="3"></circle>
                <path d="M12 1v6m0 6v6m-9-9h6m6 0h6"></path>
                <path d="M19.07 4.93l-4.24 4.24m0 5.66l4.24 4.24M4.93 4.93l4.24 4.24m0 5.66l-4.24 4.24"></path>
              </svg>
            </div>
            <h3>Account Settings</h3>
            <p>Update your profile, change password, and customize your experience.</p>
          </a>
        </div>
<<<<<<< HEAD
        <div class="feature-card">
          <h3>Daily Quest</h3>
          <p>Complete today's challenge to earn bonus XP and rewards!</p>
          <a href="{% url 'daily_quest' %}" style="display: inline-block; margin-top: 0.5rem; padding: 0.5rem 1rem; background: linear-gradient(135deg, #667eea 0%, #764ba2 100%); color: white; text-decoration: none; border-radius: 6px; font-weight: 600;">Start Quest</a>
        </div>
        <div class="feature-card">
          <h3>Study Schedule</h3>
          <p>Stay on track with your personalized study plan.</p>
=======
      </section>

      <!-- User Info Card -->
      <section class="mt-3xl">
        <div class="card">
          <div class="card-header">
            <h3>Account Information</h3>
          </div>
          <div class="card-body">
            <div class="info-grid">
              <div class="info-row">
                <span class="info-label">Email</span>
                <span class="info-value">{{ user.email }}</span>
              </div>
              <div class="info-row">
                <span class="info-label">Username</span>
                <span class="info-value">{{ user.username }}</span>
              </div>
              <div class="info-row">
                <span class="info-label">Member Since</span>
                <span class="info-value">{{ user.date_joined|date:"F d, Y" }}</span>
              </div>
            </div>
          </div>
>>>>>>> 90913c5e
        </div>
      </section>
    </main>
    
    <footer>
      <p>&copy; 2025 Language Learning Platform. Empowering language learners worldwide.</p>
    </footer>

    <script>
      // Mobile menu toggle
      const navToggle = document.querySelector('.nav-toggle');
      const navCenter = document.querySelector('.nav-center');
      
      if (navToggle && navCenter) {
        navToggle.addEventListener('click', () => {
          navCenter.classList.toggle('active');
          navToggle.classList.toggle('active');
        });

        // Close menu when clicking outside
        document.addEventListener('click', (e) => {
          if (!navToggle.contains(e.target) && !navCenter.contains(e.target)) {
            navCenter.classList.remove('active');
            navToggle.classList.remove('active');
          }
        });
      }
    </script>
  </body>
</html><|MERGE_RESOLUTION|>--- conflicted
+++ resolved
@@ -49,35 +49,6 @@
               <span class="streak-number">{{ current_streak }}</span>
               <span class="streak-label">Day Streak</span>
             </div>
-<<<<<<< HEAD
-          {% else %}
-            <p><strong>Your Level:</strong> <span style="display: inline-block; padding: 0.25rem 0.75rem; background: linear-gradient(135deg, #667eea 0%, #764ba2 100%); color: white; border-radius: 20px; font-size: 0.9rem; font-weight: 600;">{{ user_profile.get_proficiency_level_display }}</span></p>
-          {% endif %}
-
-          <!-- XP and Leveling System -->
-          {% if user.profile %}
-          <div style="margin: 1.5rem 0; padding: 1.5rem; background: linear-gradient(135deg, #667eea 0%, #764ba2 100%); border-radius: 12px; color: white;">
-            <div style="display: flex; justify-content: space-between; align-items: center; margin-bottom: 1rem;">
-              <div>
-                <h3 style="margin: 0 0 0.5rem 0; font-size: 1.5rem;">Level {{ user.profile.current_level }}</h3>
-                <p style="margin: 0; font-size: 1.1rem; opacity: 0.9;">{{ user.profile.total_xp }} XP</p>
-              </div>
-              <div style="text-align: right;">
-                <p style="margin: 0; font-size: 0.9rem; opacity: 0.9;">Next Level</p>
-                <p style="margin: 0; font-size: 1.2rem; font-weight: 600;">{{ user.profile.get_xp_to_next_level }} XP to go</p>
-              </div>
-            </div>
-            <div style="background: rgba(255,255,255,0.3); border-radius: 10px; height: 12px; overflow: hidden;">
-              <div style="background: white; height: 100%; width: {{ user.profile.get_progress_to_next_level }}%; transition: width 0.3s ease;"></div>
-            </div>
-            <p style="margin: 0.5rem 0 0 0; font-size: 0.85rem; opacity: 0.9; text-align: center;">{{ user.profile.get_progress_to_next_level|floatformat:0 }}% to Level {{ user.profile.current_level|add:1 }}</p>
-          </div>
-          {% endif %}
-
-          <p><strong>Email:</strong> {{ user.email }}</p>
-          <p><strong>Username:</strong> {{ user.username }}</p>
-          <p><strong>Member since:</strong> {{ user.date_joined|date:"F d, Y" }}</p>
-=======
           </div>
           
           <div style="text-align: center;">
@@ -94,7 +65,6 @@
               </div>
             {% endif %}
           </div>
->>>>>>> 90913c5e
         </div>
       </section>
 
@@ -278,16 +248,6 @@
             <p>Update your profile, change password, and customize your experience.</p>
           </a>
         </div>
-<<<<<<< HEAD
-        <div class="feature-card">
-          <h3>Daily Quest</h3>
-          <p>Complete today's challenge to earn bonus XP and rewards!</p>
-          <a href="{% url 'daily_quest' %}" style="display: inline-block; margin-top: 0.5rem; padding: 0.5rem 1rem; background: linear-gradient(135deg, #667eea 0%, #764ba2 100%); color: white; text-decoration: none; border-radius: 6px; font-weight: 600;">Start Quest</a>
-        </div>
-        <div class="feature-card">
-          <h3>Study Schedule</h3>
-          <p>Stay on track with your personalized study plan.</p>
-=======
       </section>
 
       <!-- User Info Card -->
@@ -312,7 +272,6 @@
               </div>
             </div>
           </div>
->>>>>>> 90913c5e
         </div>
       </section>
     </main>
