# =========================
# Django + Python Defaults
# =========================

# Byte-compiled / cache files
__pycache__/
*.py[cod]
*$py.class

# Virtual environments
.venv/
venv/
env/
ENV/

# Local settings or secrets
*.env
*.ini
*.cfg
*.local
*.secret
secrets.json

# SQLite database - DO NOT DEPLOY - LOCAL ONLY
# Production uses PostgreSQL, this file must never reach production
db.sqlite3
db.sqlite3-journal

# Logs and coverage reports
*.log
*.pot
*.pyc
*.pyo
*.pyd
*.coverage
.coverage.*
.cache
nosetests.xml
coverage.xml
*.cover
*.log
*.tmp
*.swp

# Django collected static files (don’t track generated assets)
staticfiles/
static_root/
static_collected/

# Media uploads (user-generated content)
media/

# ai code reviews
AI_code_reviews/

# IDE / Editor files
.vscode/
.idea/
*.sublime-workspace
*.sublime-project

# Claude Code specific files (not needed for non-Claude users)
CLAUDE.md
agents.md
SESSION_PROGRESS.md
manchesterjm_README.md
manchesterjm_workflow/

# OS-specific files
.DS_Store
Thumbs.db

# Temporary files
*.bak
*.tmp
~$*
nul

# pytest / test cache
.pytest_cache/
.tox/
.mypy_cache

# ai code reviews ( no need to push these )
*code.review*.txt
*code.review*.md
AI_CODE_REVIEW_FIXES.md
AI_CODE_REVIEW_LOG.md
process_ai_reviews.py

# Live testing files (for manual local testing only, not part of test suite)
<<<<<<< HEAD
live_test*.py
=======
live_test*
>>>>>>> e9830a3b
test_live_features.py
test_avatar_upload_live.py
test_cloudinary_setup.py
test_cloudinary_simple.py
setup_test_data.py
test_cloudinary_connection.py
process_ai_reviews.py

# other files to not push (assignment specs and reports are local only)
manchesterjm_workflow/
SPRINT_2_ASSIGNMENT.md
SPRINT_2_REPORT.md
SPRINT_3_ASSIGNMENT.md
SPRINT_3_REPORT.md
SPRINT3_PLAN.md
AI_CODE_REVIEW_FIXES.md
AI_CODE_REVIEW_LOG.md
SESSION_PROGRESS*
manchesterjm_*<|MERGE_RESOLUTION|>--- conflicted
+++ resolved
@@ -89,11 +89,7 @@
 process_ai_reviews.py
 
 # Live testing files (for manual local testing only, not part of test suite)
-<<<<<<< HEAD
 live_test*.py
-=======
-live_test*
->>>>>>> e9830a3b
 test_live_features.py
 test_avatar_upload_live.py
 test_cloudinary_setup.py
