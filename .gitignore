--- conflicted
+++ resolved
@@ -78,7 +78,6 @@
 *code.review*.txt
 *code.review*.md
 
-<<<<<<< HEAD
 # Local testing scripts (root level only - manual testing, not part of CI/CD)
 # Note: Leading slash (/) means "root directory only" - does NOT exclude home/tests/test_*.py
 /test_avatar_upload_live.py
@@ -88,12 +87,4 @@
 /.env.example
 
 # Windows curl redirect artifact
-/nul
-=======
-# Live testing files (for manual local testing only, not part of test suite)
-test_live_features.py
-test_avatar_upload_live.py
-test_cloudinary_setup.py
-test_cloudinary_simple.py
-setup_test_data.py
->>>>>>> 85c92d8a
+/nul